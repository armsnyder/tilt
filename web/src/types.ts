import {Alert} from "./alerts";

export enum ResourceView {
  Log,
  Preview,
  Alerts,
}

export enum TriggerMode {
  TriggerModeAuto,
  TriggerModeManual,
}

export type Build = {
  Error: {} | string | null
  StartTime: string
  Log: string
  FinishTime: string
  Edits: Array<string> | null
  IsCrashRebuild: boolean
  Warnings: Array<string> | null
}

export type TiltBuild = {
  Version: string
  Date: string
  Dev: boolean
}

// what is the status of the resource in the cluster
export enum RuntimeStatus {
  Ok = "ok",
  Pending = "pending",
  Error = "error",
  Unknown = "unknown",
}

// What is the status of the resource with respect to Tilt
export enum ResourceStatus {
  BuildQueued, // in auto, if you have changed a file but an affected build hasn't started yet. In manual after you have clicked build, before it has started building
  Building,
  Error,
  Warning,
  Deploying,
  Deployed, // defer to RuntimeStatus
}

export type Resource = {
  Name: string
  CombinedLog: string
  BuildHistory: Array<any>
  CrashLog: string
  CurrentBuild: any
  DirectoriesWatched: Array<any>
  Endpoints: Array<string>
  PodID: string
  IsTiltfile: boolean
  LastDeployTime: string
  PathsWatched: Array<string>
  PendingBuildEdits: Array<string>
  PendingBuildReason: number
  PendingBuildSince: string
  ResourceInfo: {
<<<<<<< HEAD
    PodCreationTime: string

    PodLog: string
=======
>>>>>>> 900d158f
    PodName: string
    PodCreationTime: string
    PodUpdateStartTime: string
    PodStatus: string
    PodStatusMessage: string
    PodRestarts: number
    PodLog: string
    YAML: string
    Endpoints: Array<string>
  }
  RuntimeStatus: string
  TriggerMode: TriggerMode
  HasPendingChanges: boolean
  Alerts: Array<Alert>
}


<|MERGE_RESOLUTION|>--- conflicted
+++ resolved
@@ -61,12 +61,6 @@
   PendingBuildReason: number
   PendingBuildSince: string
   ResourceInfo: {
-<<<<<<< HEAD
-    PodCreationTime: string
-
-    PodLog: string
-=======
->>>>>>> 900d158f
     PodName: string
     PodCreationTime: string
     PodUpdateStartTime: string
