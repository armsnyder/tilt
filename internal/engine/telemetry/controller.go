package telemetry

import (
	"context"
	"fmt"
	"os/exec"
	"time"

	"github.com/windmilleng/tilt/internal/build"
	"github.com/windmilleng/tilt/internal/engine/configs"
	"github.com/windmilleng/tilt/internal/store"
	"github.com/windmilleng/tilt/internal/tracer"
	"github.com/windmilleng/tilt/pkg/model"
	"github.com/windmilleng/tilt/pkg/model/logstore"
)

type Controller struct {
	spans      tracer.SpanSource
	clock      build.Clock
	runCounter int
}

func NewController(clock build.Clock, spans tracer.SpanSource) *Controller {
	return &Controller{
		clock:      clock,
		spans:      spans,
		runCounter: 0,
	}
}

var period = 60 * time.Second

func (t *Controller) OnChange(ctx context.Context, st store.RStore) {
	state := st.RLockState()
<<<<<<< HEAD
	status := state.TelemetryStatus
	tc := model.ToShellCmd("cat >> /home/dbentley/spans.txt")
	st.RUnlockState()

	if tc.Empty() ||
		status.ControllerActionCount < t.runCounter ||
		!status.LastRunAt.Add(period).Before(t.clock.Now()) {
		return
	}

	t.runCounter++

	defer func() {
		// wrap in a func so we get the time at the end of this function, not the beginning
		st.Dispatch(TelemetryScriptRanAction{
			Status: model.TelemetryStatus{
				LastRunAt:             t.clock.Now(),
				ControllerActionCount: t.runCounter,
			}})
	}()
=======
	lastTelemetryRun := state.LastTelemetryScriptRun
	tc := model.ToShellCmd("cat >> /home/dbentley/spans.txt")
	st.RUnlockState()

	t.maybeRunScript(ctx, tc, lastTelemetryRun, st)
}

func (t *Controller) maybeRunScript(ctx context.Context, tc model.Cmd, lastTelemetryRun time.Time, st store.RStore) {
	if tc.Empty() || !lastTelemetryRun.Add(3*time.Second).Before(t.clock.Now()) {
		return
	}

	t.logError(st, fmt.Errorf("executing %v %v\n", t.clock.Now(), lastTelemetryRun))
	t.runCounter++

	// exec the telemetry command, passing in the contents of the file on stdin
	cmd := exec.CommandContext(ctx, tc.Argv[0], tc.Argv[1:]...)
>>>>>>> 2149101c

	r, releaseCh, err := t.spans.GetOutgoingSpans()
	if err != nil {
		t.logError(st, fmt.Errorf("Error gathering Telemetry data for experimental_telemetry_cmd", err))
<<<<<<< HEAD
		return
	}

	defer close(releaseCh)
	// exec the telemetry command, passing in the contents of the file on stdin
	cmd := exec.CommandContext(ctx, tc.Argv[0], tc.Argv[1:]...)
=======
	}

	defer close(releaseCh)

>>>>>>> 2149101c
	cmd.Stdin = r

	out, err := cmd.CombinedOutput()
	if err != nil {
		t.logError(st, fmt.Errorf("Telemetry script failed to run: %v\noutput: %s", err, out))
		return
	}

<<<<<<< HEAD
	// tell the SpanSource to delete those spans
	releaseCh <- true
=======
	releaseCh <- true
	st.Dispatch(TelemetryScriptRanAction{At: t.clock.Now()})
>>>>>>> 2149101c
}

func (t *Controller) logError(st store.RStore, err error) {
	spanID := logstore.SpanID(fmt.Sprintf("telemetry:%s", string(t.runCounter)))
	st.Dispatch(configs.TiltfileLogAction{
		LogEvent: store.NewLogEvent(model.TiltfileManifestName, spanID, []byte(err.Error())),
	})
}<|MERGE_RESOLUTION|>--- conflicted
+++ resolved
@@ -32,7 +32,6 @@
 
 func (t *Controller) OnChange(ctx context.Context, st store.RStore) {
 	state := st.RLockState()
-<<<<<<< HEAD
 	status := state.TelemetryStatus
 	tc := model.ToShellCmd("cat >> /home/dbentley/spans.txt")
 	st.RUnlockState()
@@ -53,42 +52,14 @@
 				ControllerActionCount: t.runCounter,
 			}})
 	}()
-=======
-	lastTelemetryRun := state.LastTelemetryScriptRun
-	tc := model.ToShellCmd("cat >> /home/dbentley/spans.txt")
-	st.RUnlockState()
-
-	t.maybeRunScript(ctx, tc, lastTelemetryRun, st)
-}
-
-func (t *Controller) maybeRunScript(ctx context.Context, tc model.Cmd, lastTelemetryRun time.Time, st store.RStore) {
-	if tc.Empty() || !lastTelemetryRun.Add(3*time.Second).Before(t.clock.Now()) {
-		return
-	}
-
-	t.logError(st, fmt.Errorf("executing %v %v\n", t.clock.Now(), lastTelemetryRun))
-	t.runCounter++
-
-	// exec the telemetry command, passing in the contents of the file on stdin
-	cmd := exec.CommandContext(ctx, tc.Argv[0], tc.Argv[1:]...)
->>>>>>> 2149101c
 
 	r, releaseCh, err := t.spans.GetOutgoingSpans()
 	if err != nil {
 		t.logError(st, fmt.Errorf("Error gathering Telemetry data for experimental_telemetry_cmd", err))
-<<<<<<< HEAD
-		return
-	}
-
-	defer close(releaseCh)
-	// exec the telemetry command, passing in the contents of the file on stdin
-	cmd := exec.CommandContext(ctx, tc.Argv[0], tc.Argv[1:]...)
-=======
 	}
 
 	defer close(releaseCh)
 
->>>>>>> 2149101c
 	cmd.Stdin = r
 
 	out, err := cmd.CombinedOutput()
@@ -97,13 +68,8 @@
 		return
 	}
 
-<<<<<<< HEAD
 	// tell the SpanSource to delete those spans
 	releaseCh <- true
-=======
-	releaseCh <- true
-	st.Dispatch(TelemetryScriptRanAction{At: t.clock.Now()})
->>>>>>> 2149101c
 }
 
 func (t *Controller) logError(st store.RStore, err error) {
