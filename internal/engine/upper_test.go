package engine

import (
	"context"
	"errors"
	"fmt"
	"io/ioutil"
	"log"
	"os"
	"path"
	"path/filepath"
	"regexp"
	"strings"
	"sync"
	"testing"
	"time"

	"github.com/docker/distribution/reference"
	"github.com/google/uuid"
	"github.com/jonboulle/clockwork"
	"github.com/stretchr/testify/assert"
	"github.com/stretchr/testify/require"
	"github.com/windmilleng/wmclient/pkg/analytics"
	"gopkg.in/yaml.v2"
	v1 "k8s.io/api/core/v1"
	metav1 "k8s.io/apimachinery/pkg/apis/meta/v1"
	"k8s.io/apimachinery/pkg/apis/meta/v1/unstructured"
	"k8s.io/apimachinery/pkg/types"

	"github.com/windmilleng/tilt/internal/build"
	"github.com/windmilleng/tilt/internal/cloud"
	"github.com/windmilleng/tilt/internal/container"
	"github.com/windmilleng/tilt/internal/containerupdate"
	"github.com/windmilleng/tilt/internal/docker"
	"github.com/windmilleng/tilt/internal/dockercompose"
	"github.com/windmilleng/tilt/internal/feature"
	"github.com/windmilleng/tilt/internal/github"
	"github.com/windmilleng/tilt/internal/hud"
	"github.com/windmilleng/tilt/internal/hud/server"
	"github.com/windmilleng/tilt/internal/hud/view"
	"github.com/windmilleng/tilt/internal/k8s"
	"github.com/windmilleng/tilt/internal/k8s/testyaml"
	"github.com/windmilleng/tilt/internal/sail/client"
	"github.com/windmilleng/tilt/internal/sliceutils"
	"github.com/windmilleng/tilt/internal/store"
	"github.com/windmilleng/tilt/internal/synclet"
	"github.com/windmilleng/tilt/internal/testutils"
	"github.com/windmilleng/tilt/internal/testutils/bufsync"
	"github.com/windmilleng/tilt/internal/testutils/httptest"
	"github.com/windmilleng/tilt/internal/testutils/manifestbuilder"
	"github.com/windmilleng/tilt/internal/testutils/podbuilder"
	"github.com/windmilleng/tilt/internal/testutils/servicebuilder"
	"github.com/windmilleng/tilt/internal/testutils/tempdir"
	"github.com/windmilleng/tilt/internal/tiltfile"
	"github.com/windmilleng/tilt/internal/token"
	"github.com/windmilleng/tilt/internal/watch"
	"github.com/windmilleng/tilt/pkg/assets"
	"github.com/windmilleng/tilt/pkg/logger"
	"github.com/windmilleng/tilt/pkg/model"
)

var originalWD string

func init() {
	wd, err := os.Getwd()
	if err != nil {
		panic(err)
	}
	originalWD = wd
}

const (
	simpleTiltfile = `
docker_build('gcr.io/windmill-public-containers/servantes/snack', '.')
k8s_yaml('snack.yaml')
`
	simpleYAML = testyaml.SnackYaml
)

// represents a single call to `BuildAndDeploy`
type buildAndDeployCall struct {
	count int
	specs []model.TargetSpec
	state store.BuildStateSet
}

func (c buildAndDeployCall) firstImgTarg() model.ImageTarget {
	iTargs := c.imageTargets()
	if len(iTargs) > 0 {
		return iTargs[0]
	}
	return model.ImageTarget{}
}

func (c buildAndDeployCall) imageTargets() []model.ImageTarget {
	targs := make([]model.ImageTarget, 0, len(c.specs))
	for _, spec := range c.specs {
		t, ok := spec.(model.ImageTarget)
		if ok {
			targs = append(targs, t)
		}
	}
	return targs
}

func (c buildAndDeployCall) k8s() model.K8sTarget {
	for _, spec := range c.specs {
		t, ok := spec.(model.K8sTarget)
		if ok {
			return t
		}
	}
	return model.K8sTarget{}
}

func (c buildAndDeployCall) dc() model.DockerComposeTarget {
	for _, spec := range c.specs {
		t, ok := spec.(model.DockerComposeTarget)
		if ok {
			return t
		}
	}
	return model.DockerComposeTarget{}
}

func (c buildAndDeployCall) oneState() store.BuildState {
	if len(c.state) != 1 {
		panic(fmt.Sprintf("More than one state: %v", c.state))
	}
	for _, v := range c.state {
		return v
	}
	panic("space/time has unravelled, sorry")
}

type fakeBuildAndDeployer struct {
	t     *testing.T
	calls chan buildAndDeployCall

	buildCount int

	// Set this to simulate a container update that returns the container IDs
	// it updated.
	nextLiveUpdateContainerIDs []container.ID

	// Inject the container ID of the container started by Docker Compose.
	// If not set, we will auto-generate an ID.
	nextDockerComposeContainerID container.ID

	nextDeployID model.DeployID

	nextDeployedUID types.UID

	// Set this to simulate the build failing. Do not set this directly, use fixture.SetNextBuildFailure
	nextBuildFailure error

	buildLogOutput map[model.TargetID]string

	resultsByID store.BuildResultSet
}

var _ BuildAndDeployer = &fakeBuildAndDeployer{}

func (b *fakeBuildAndDeployer) nextBuildResult(iTarget model.ImageTarget, deployTarget model.TargetSpec) store.BuildResult {
	named := iTarget.DeploymentRef
	nt, _ := reference.WithTag(named, fmt.Sprintf("tilt-%d", b.buildCount))

	var result store.BuildResult
	containerIDs := b.nextLiveUpdateContainerIDs
	if len(containerIDs) > 0 {
		result = store.NewLiveUpdateBuildResult(iTarget.ID(), containerIDs)
	} else {
		result = store.NewImageBuildResult(iTarget.ID(), nt)
	}
	return result
}

func (b *fakeBuildAndDeployer) BuildAndDeploy(ctx context.Context, st store.RStore, specs []model.TargetSpec, state store.BuildStateSet) (store.BuildResultSet, error) {
	b.buildCount++

	call := buildAndDeployCall{count: b.buildCount, specs: specs, state: state}
	if call.dc().Empty() && call.k8s().Empty() {
		b.t.Fatalf("Invalid call: %+v", call)
	}

	ids := []model.TargetID{}
	for _, spec := range specs {
		id := spec.ID()
		ids = append(ids, id)
		output, ok := b.buildLogOutput[id]
		if ok {
			logger.Get(ctx).Infof(output)
		}
	}

	defer func() {
		// don't update b.calls until the end, to ensure appropriate actions have been dispatched first
		select {
		case b.calls <- call:
		default:
			b.t.Error("writing to fakeBuildAndDeployer would block. either there's a bug or the buffer size needs to be increased")
		}

		logger.Get(ctx).Infof("fake building %s", ids)
	}()

	dID := podbuilder.FakeDeployID
	if b.nextDeployID != 0 {
		dID = b.nextDeployID
		b.nextDeployID = 0
	}

	deployIDActions := NewDeployIDActionsForTargets(ids, dID)
	for _, a := range deployIDActions {
		st.Dispatch(a)
	}

	result := store.BuildResultSet{}
	for _, iTarget := range model.ExtractImageTargets(specs) {
		var deployTarget model.TargetSpec
		if !call.dc().Empty() {
			if isImageDeployedToDC(iTarget, call.dc()) {
				deployTarget = call.dc()
			}
		} else {
			if isImageDeployedToK8s(iTarget, call.k8s()) {
				deployTarget = call.k8s()
			}
		}

		result[iTarget.ID()] = b.nextBuildResult(iTarget, deployTarget)
	}

	if !call.dc().Empty() && len(b.nextLiveUpdateContainerIDs) == 0 {
		dcContainerID := container.ID(fmt.Sprintf("dc-%s", path.Base(call.dc().ID().Name.String())))
		if b.nextDockerComposeContainerID != "" {
			dcContainerID = b.nextDockerComposeContainerID
		}
		result[call.dc().ID()] = store.NewDockerComposeDeployResult(call.dc().ID(), dcContainerID)
	}

	if !call.k8s().Empty() {
		uid := types.UID(uuid.New().String())
		if b.nextDeployedUID != "" {
			uid = b.nextDeployedUID
			b.nextDeployedUID = ""
		}
		uids := []types.UID{uid}
		result[call.k8s().ID()] = store.NewK8sDeployResult(call.k8s().ID(), uids)
	}

	b.nextLiveUpdateContainerIDs = nil
	b.nextDockerComposeContainerID = ""

	err := b.nextBuildFailure
	b.nextBuildFailure = nil

	for key, val := range result {
		b.resultsByID[key] = val
	}

	return result, err
}

func newFakeBuildAndDeployer(t *testing.T) *fakeBuildAndDeployer {
	return &fakeBuildAndDeployer{
		t:              t,
		calls:          make(chan buildAndDeployCall, 20),
		buildLogOutput: make(map[model.TargetID]string),
		resultsByID:    store.BuildResultSet{},
	}
}

func TestUpper_Up(t *testing.T) {
	f := newTestFixture(t)
	defer f.TearDown()
	manifest := f.newManifest("foobar")

	f.setManifests([]model.Manifest{manifest})
	err := f.upper.Init(f.ctx, InitAction{TiltfilePath: f.JoinPath("Tiltfile")})
	close(f.b.calls)
	require.NoError(t, err)
	var started []model.TargetID
	for call := range f.b.calls {
		started = append(started, call.k8s().ID())
	}
	require.Equal(t, []model.TargetID{manifest.K8sTarget().ID()}, started)

	state := f.upper.store.RLockState()
	defer f.upper.store.RUnlockState()
	lines := strings.Split(state.ManifestTargets[manifest.Name].Status().LastBuild().Log.String(), "\n")
	assertLineMatches(t, lines, regexp.MustCompile("fake building .*foobar"))
}

func TestUpper_WatchFalseNoManifestsExplicitlyNamed(t *testing.T) {
	f := newTestFixture(t)
	defer f.TearDown()

	f.WriteFile("Tiltfile", simpleTiltfile)
	f.WriteFile("Dockerfile", `FROM iron/go:prod`)
	f.WriteFile("snack.yaml", simpleYAML)

	err := f.upper.Init(f.ctx, InitAction{
		TiltfilePath:  f.JoinPath("Tiltfile"),
		InitManifests: nil, // equivalent to `tilt up --watch=false` (i.e. not specifying any manifest names)
	})
	close(f.b.calls)

	if err != nil {
		t.Fatal(err)
	}

	var built []model.TargetID
	for call := range f.b.calls {
		built = append(built, call.k8s().ID())
	}
	if assert.Equal(t, 1, len(built)) {
		assert.Equal(t, "snack", built[0].Name.String())
	}
}

func TestUpper_UpWatchError(t *testing.T) {
	f := newTestFixture(t)
	defer f.TearDown()
	manifest := f.newManifest("foobar")
	f.Start([]model.Manifest{manifest}, true)

	f.fsWatcher.errors <- errors.New("bazquu")

	err := <-f.upperInitResult
	if assert.NotNil(t, err) {
		assert.Equal(t, "bazquu", err.Error())
	}
}

func TestUpper_UpWatchFileChange(t *testing.T) {
	f := newTestFixture(t)
	defer f.TearDown()
	manifest := f.newManifest("foobar")
	f.Start([]model.Manifest{manifest}, true)

	f.timerMaker.maxTimerLock.Lock()
	call := f.nextCallComplete()
	assert.Equal(t, manifest.ImageTargetAt(0), call.firstImgTarg())
	assert.Equal(t, []string{}, call.oneState().FilesChanged())

	fileRelPath := "fdas"
	f.fsWatcher.events <- watch.NewFileEvent(f.JoinPath(fileRelPath))

	call = f.nextCallComplete()
	assert.Equal(t, manifest.ImageTargetAt(0), call.firstImgTarg())
	assert.Equal(t, "gcr.io/some-project-162817/sancho:tilt-1", call.oneState().LastImageAsString())
	fileAbsPath := f.JoinPath(fileRelPath)
	assert.Equal(t, []string{fileAbsPath}, call.oneState().FilesChanged())

	f.withManifestState("foobar", func(ms store.ManifestState) {
		assert.True(t, ms.LastBuild().Reason.Has(model.BuildReasonFlagChangedFiles))
	})

	err := f.Stop()
	assert.NoError(t, err)
	f.assertAllBuildsConsumed()
}

func TestUpper_UpWatchCoalescedFileChanges(t *testing.T) {
	f := newTestFixture(t)
	defer f.TearDown()
	manifest := f.newManifest("foobar")
	f.Start([]model.Manifest{manifest}, true)

	f.timerMaker.maxTimerLock.Lock()
	call := f.nextCall()
	assert.Equal(t, manifest.ImageTargetAt(0), call.firstImgTarg())
	assert.Equal(t, []string{}, call.oneState().FilesChanged())

	f.timerMaker.restTimerLock.Lock()
	fileRelPaths := []string{"fdas", "giueheh"}
	for _, fileRelPath := range fileRelPaths {
		f.fsWatcher.events <- watch.NewFileEvent(f.JoinPath(fileRelPath))
	}
	time.Sleep(time.Millisecond)
	f.timerMaker.restTimerLock.Unlock()

	call = f.nextCall()
	assert.Equal(t, manifest.ImageTargetAt(0), call.firstImgTarg())

	var fileAbsPaths []string
	for _, fileRelPath := range fileRelPaths {
		fileAbsPaths = append(fileAbsPaths, f.JoinPath(fileRelPath))
	}
	assert.Equal(t, fileAbsPaths, call.oneState().FilesChanged())

	err := f.Stop()
	assert.NoError(t, err)

	f.assertAllBuildsConsumed()
}

func TestUpper_UpWatchCoalescedFileChangesHitMaxTimeout(t *testing.T) {
	f := newTestFixture(t)
	defer f.TearDown()
	manifest := f.newManifest("foobar")
	f.Start([]model.Manifest{manifest}, true)

	call := f.nextCall()
	assert.Equal(t, manifest.ImageTargetAt(0), call.firstImgTarg())
	assert.Equal(t, []string{}, call.oneState().FilesChanged())

	f.timerMaker.maxTimerLock.Lock()
	f.timerMaker.restTimerLock.Lock()
	fileRelPaths := []string{"fdas", "giueheh"}
	for _, fileRelPath := range fileRelPaths {
		f.fsWatcher.events <- watch.NewFileEvent(f.JoinPath(fileRelPath))
	}
	time.Sleep(time.Millisecond)
	f.timerMaker.maxTimerLock.Unlock()

	call = f.nextCall()
	assert.Equal(t, manifest.ImageTargetAt(0), call.firstImgTarg())

	var fileAbsPaths []string
	for _, fileRelPath := range fileRelPaths {
		fileAbsPaths = append(fileAbsPaths, f.JoinPath(fileRelPath))
	}
	assert.Equal(t, fileAbsPaths, call.oneState().FilesChanged())

	err := f.Stop()
	assert.NoError(t, err)

	f.assertAllBuildsConsumed()
}

func TestFirstBuildFailsWhileWatching(t *testing.T) {
	f := newTestFixture(t)
	defer f.TearDown()
	manifest := f.newManifest("foobar")
	f.SetNextBuildFailure(errors.New("Build failed"))

	f.Start([]model.Manifest{manifest}, true)

	call := f.nextCall()
	assert.True(t, call.oneState().IsEmpty())

	f.fsWatcher.events <- watch.NewFileEvent(f.JoinPath("a.go"))

	call = f.nextCall()
	assert.True(t, call.oneState().IsEmpty())
	assert.Equal(t, []string{f.JoinPath("a.go")}, call.oneState().FilesChanged())

	err := f.Stop()
	assert.NoError(t, err)
	f.assertAllBuildsConsumed()
}

func TestFirstBuildCancelsWhileWatching(t *testing.T) {
	f := newTestFixture(t)
	defer f.TearDown()
	manifest := f.newManifest("foobar")
	f.SetNextBuildFailure(context.Canceled)

	f.Start([]model.Manifest{manifest}, true)

	call := f.nextCall()
	assert.True(t, call.oneState().IsEmpty())

	err := f.Stop()
	assert.NoError(t, err)
	f.assertAllBuildsConsumed()
}

func TestFirstBuildFailsWhileNotWatching(t *testing.T) {
	f := newTestFixture(t)
	defer f.TearDown()
	manifest := f.newManifest("foobar")
	buildFailedToken := errors.New("doesn't compile")
	f.SetNextBuildFailure(buildFailedToken)

	f.setManifests([]model.Manifest{manifest})
	err := f.upper.Init(f.ctx, InitAction{TiltfilePath: f.JoinPath("Tiltfile")})
	expectedErrStr := fmt.Sprintf("Build Failed: %v", buildFailedToken)
	assert.Equal(t, expectedErrStr, err.Error())
}

func TestRebuildWithChangedFiles(t *testing.T) {
	f := newTestFixture(t)
	defer f.TearDown()
	manifest := f.newManifest("foobar")
	f.Start([]model.Manifest{manifest}, true)

	call := f.nextCallComplete("first build")
	assert.True(t, call.oneState().IsEmpty())

	// Simulate a change to a.go that makes the build fail.
	f.SetNextBuildFailure(errors.New("build failed"))
	f.fsWatcher.events <- watch.NewFileEvent(f.JoinPath("a.go"))

	call = f.nextCallComplete("failed build from a.go change")
	assert.Equal(t, "gcr.io/some-project-162817/sancho:tilt-1", call.oneState().LastImageAsString())
	assert.Equal(t, []string{f.JoinPath("a.go")}, call.oneState().FilesChanged())

	// Simulate a change to b.go
	f.fsWatcher.events <- watch.NewFileEvent(f.JoinPath("b.go"))

	// The next build should treat both a.go and b.go as changed, and build
	// on the last successful result, from before a.go changed.
	call = f.nextCallComplete("build on last successful result")
	assert.Equal(t, []string{f.JoinPath("a.go"), f.JoinPath("b.go")}, call.oneState().FilesChanged())
	assert.Equal(t, "gcr.io/some-project-162817/sancho:tilt-1", call.oneState().LastImageAsString())

	err := f.Stop()
	assert.NoError(t, err)

	f.assertAllBuildsConsumed()
}

func TestThreeBuilds(t *testing.T) {
	f := newTestFixture(t)
	defer f.TearDown()
	manifest := f.newManifest("fe")
	f.Start([]model.Manifest{manifest}, true)

	call := f.nextCallComplete("first build")
	assert.True(t, call.oneState().IsEmpty())

	f.fsWatcher.events <- watch.NewFileEvent(f.JoinPath("a.go"))

	call = f.nextCallComplete("second build")
	assert.Equal(t, []string{f.JoinPath("a.go")}, call.oneState().FilesChanged())

	// Simulate a change to b.go
	f.fsWatcher.events <- watch.NewFileEvent(f.JoinPath("b.go"))

	call = f.nextCallComplete("third build")
	assert.Equal(t, []string{f.JoinPath("b.go")}, call.oneState().FilesChanged())

	f.withManifestState("fe", func(ms store.ManifestState) {
		assert.Equal(t, 2, len(ms.BuildHistory))
		assert.Equal(t, []string{f.JoinPath("b.go")}, ms.BuildHistory[0].Edits)
		assert.Equal(t, []string{f.JoinPath("a.go")}, ms.BuildHistory[1].Edits)
	})

	err := f.Stop()
	assert.NoError(t, err)
}

func TestRebuildWithSpuriousChangedFiles(t *testing.T) {
	f := newTestFixture(t)
	defer f.TearDown()
	manifest := f.newManifest("foobar")
	f.Start([]model.Manifest{manifest}, true)

	call := f.nextCall()
	assert.True(t, call.oneState().IsEmpty())

	// Simulate a change to .#a.go that's a broken symlink.
	realPath := filepath.Join(f.Path(), "a.go")
	tmpPath := filepath.Join(f.Path(), ".#a.go")
	_ = os.Symlink(realPath, tmpPath)

	f.fsWatcher.events <- watch.NewFileEvent(tmpPath)

	f.assertNoCall()

	f.TouchFiles([]string{realPath})
	f.fsWatcher.events <- watch.NewFileEvent(realPath)

	call = f.nextCall()
	assert.Equal(t, []string{realPath}, call.oneState().FilesChanged())

	err := f.Stop()
	assert.NoError(t, err)
	f.assertAllBuildsConsumed()
}

func TestConfigFileChangeClearsBuildStateToForceImageBuild(t *testing.T) {
	f := newTestFixture(t)
	defer f.TearDown()
	f.WriteFile("Tiltfile", `
docker_build('gcr.io/windmill-public-containers/servantes/snack', '.', live_update=[sync('.', '/app')])
k8s_yaml('snack.yaml')
	`)
	f.WriteFile("Dockerfile", `FROM iron/go:prod`)
	f.WriteFile("snack.yaml", simpleYAML)

	f.loadAndStart()

	// First call: with the old manifest
	call := f.nextCall("old manifest")
	assert.Equal(t, `FROM iron/go:prod`, call.firstImgTarg().DockerBuildInfo().Dockerfile)

	f.WriteConfigFiles("Dockerfile", `FROM iron/go:dev`)

	// Second call: new manifest!
	call = f.nextCall("new manifest")
	assert.Equal(t, "FROM iron/go:dev", call.firstImgTarg().DockerBuildInfo().Dockerfile)
	assert.Equal(t, testyaml.SnackYAMLPostConfig, call.k8s().YAML)

	// Since the manifest changed, we cleared the previous build state to force an image build
	assert.False(t, call.oneState().HasImage())

	f.fsWatcher.events <- watch.NewFileEvent(f.JoinPath("random_file.go"))

	// third call: new manifest should persist
	call = f.nextCall("persist new manifest")
	assert.Equal(t, "FROM iron/go:dev", call.firstImgTarg().DockerBuildInfo().Dockerfile)

	// Unchanged manifest --> we do NOT clear the build state
	assert.True(t, call.oneState().HasImage())

	err := f.Stop()
	assert.NoError(t, err)
	f.assertAllBuildsConsumed()
}

func TestMultipleChangesOnlyDeployOneManifest(t *testing.T) {
	f := newTestFixture(t)
	defer f.TearDown()

	f.WriteFile("Tiltfile", `
docker_build("gcr.io/windmill-public-containers/servantes/snack", "./snack", dockerfile="Dockerfile1")
docker_build("gcr.io/windmill-public-containers/servantes/doggos", "./doggos", dockerfile="Dockerfile2")

k8s_yaml(['snack.yaml', 'doggos.yaml'])
k8s_resource('snack', new_name='baz')
k8s_resource('doggos', new_name='quux')
`)
	f.WriteFile("snack.yaml", simpleYAML)
	f.WriteFile("Dockerfile1", `FROM iron/go:prod`)
	f.WriteFile("Dockerfile2", `FROM iron/go:prod`)
	f.WriteFile("doggos.yaml", testyaml.DoggosDeploymentYaml)

	f.loadAndStart()

	// First call: with the old manifests
	call := f.nextCall("old manifest (baz)")
	assert.Equal(t, `FROM iron/go:prod`, call.firstImgTarg().DockerBuildInfo().Dockerfile)
	assert.Equal(t, "baz", string(call.k8s().Name))

	call = f.nextCall("old manifest (quux)")
	assert.Equal(t, `FROM iron/go:prod`, call.firstImgTarg().DockerBuildInfo().Dockerfile)
	assert.Equal(t, "quux", string(call.k8s().Name))

	// rewrite the dockerfiles
	f.WriteConfigFiles(
		"Dockerfile1", `FROM iron/go:dev1`,
		"Dockerfile2", "FROM iron/go:dev2")

	// Builds triggered by config file changes
	call = f.nextCall("manifest from config files (baz)")
	assert.Equal(t, `FROM iron/go:dev1`, call.firstImgTarg().DockerBuildInfo().Dockerfile)
	assert.Equal(t, "baz", string(call.k8s().Name))

	call = f.nextCall("manifest from config files (quux)")
	assert.Equal(t, `FROM iron/go:dev2`, call.firstImgTarg().DockerBuildInfo().Dockerfile)
	assert.Equal(t, "quux", string(call.k8s().Name))

	// Now change (only one) dockerfile
	f.WriteConfigFiles("Dockerfile1", `FROM node:10`)

	// Second call: one new manifest!
	call = f.nextCall("changed config file --> new manifest")

	assert.Equal(t, "baz", string(call.k8s().Name))
	assert.ElementsMatch(t, []string{}, call.oneState().FilesChanged())

	// Since the manifest changed, we cleared the previous build state to force an image build
	assert.False(t, call.oneState().HasImage())

	// Importantly the other manifest, quux, is _not_ called -- the DF change didn't affect its manifest
	err := f.Stop()
	assert.Nil(t, err)
	f.assertAllBuildsConsumed()
}

func TestSecondResourceIsBuilt(t *testing.T) {
	f := newTestFixture(t)
	defer f.TearDown()

	f.WriteFile("Tiltfile", `
docker_build("gcr.io/windmill-public-containers/servantes/snack", "./snack", dockerfile="Dockerfile1")

k8s_yaml('snack.yaml')
k8s_resource('snack', new_name='baz')  # rename "snack" --> "baz"
`)
	f.WriteFile("snack.yaml", simpleYAML)
	f.WriteFile("Dockerfile1", `FROM iron/go:dev1`)
	f.WriteFile("Dockerfile2", `FROM iron/go:dev2`)
	f.WriteFile("doggos.yaml", testyaml.DoggosDeploymentYaml)

	f.loadAndStart()

	// First call: with one resource
	call := f.nextCall("old manifest (baz)")
	assert.Equal(t, "FROM iron/go:dev1", call.firstImgTarg().DockerBuildInfo().Dockerfile)
	assert.Equal(t, "baz", string(call.k8s().Name))

	f.assertNoCall()

	// Now add a second resource
	f.WriteConfigFiles("Tiltfile", `
k8s_resource_assembly_version(2)
docker_build("gcr.io/windmill-public-containers/servantes/snack", "./snack", dockerfile="Dockerfile1")
docker_build("gcr.io/windmill-public-containers/servantes/doggos", "./doggos", dockerfile="Dockerfile2")

k8s_yaml(['snack.yaml', 'doggos.yaml'])
k8s_resource('snack', new_name='baz')  # rename "snack" --> "baz"
k8s_resource('doggos', new_name='quux')  # rename "doggos" --> "quux"
`)

	// Expect a build of quux, the new resource
	call = f.nextCall("changed config file --> new manifest")
	assert.Equal(t, "quux", string(call.k8s().Name))
	assert.ElementsMatch(t, []string{}, call.oneState().FilesChanged())

	err := f.Stop()
	assert.Nil(t, err)
	f.assertAllBuildsConsumed()
}

func TestConfigChange_NoOpChange(t *testing.T) {
	f := newTestFixture(t)
	defer f.TearDown()

	f.WriteFile("Tiltfile", `
docker_build('gcr.io/windmill-public-containers/servantes/snack', './src', dockerfile='Dockerfile')
k8s_yaml('snack.yaml')`)
	f.WriteFile("Dockerfile", `FROM iron/go:dev1`)
	f.WriteFile("snack.yaml", simpleYAML)
	f.WriteFile("src/main.go", "hello")

	f.loadAndStart()

	// First call: with the old manifests
	call := f.nextCall("initial call")
	assert.Equal(t, "FROM iron/go:dev1", call.firstImgTarg().DockerBuildInfo().Dockerfile)
	assert.Equal(t, "snack", string(call.k8s().Name))

	// Write same contents to Dockerfile -- an "edit" event for a config file,
	// but it doesn't change the manifest at all.
	f.WriteConfigFiles("Dockerfile", `FROM iron/go:dev1`)
	f.assertNoCall("Dockerfile hasn't changed, so there shouldn't be any builds")

	// Second call: Editing the Dockerfile means we have to reevaluate the Tiltfile.
	// Editing the random file means we have to do a rebuild. BUT! The Dockerfile
	// hasn't changed, so the manifest hasn't changed, so we can do an incremental build.
	changed := f.WriteFile("src/main.go", "goodbye")
	f.fsWatcher.events <- watch.NewFileEvent(changed)

	call = f.nextCall("build from file change")
	assert.Equal(t, "snack", string(call.k8s().Name))
	assert.ElementsMatch(t, []string{
		f.JoinPath("src/main.go"),
	}, call.oneState().FilesChanged())
	assert.True(t, call.oneState().HasImage(), "Unchanged manifest --> we do NOT clear the build state")

	err := f.Stop()
	assert.Nil(t, err)
	f.assertAllBuildsConsumed()
}

func TestConfigChange_TiltfileErrorAndFixWithNoChanges(t *testing.T) {
	f := newTestFixture(t)
	defer f.TearDown()

	origTiltfile := `
docker_build('gcr.io/windmill-public-containers/servantes/snack', './src', dockerfile='Dockerfile')
k8s_yaml('snack.yaml')`
	f.WriteFile("Tiltfile", origTiltfile)
	f.WriteFile("Dockerfile", `FROM iron/go:dev`)
	f.WriteFile("snack.yaml", simpleYAML)

	f.loadAndStart()

	// First call: all is well
	_ = f.nextCall("first call")

	// Second call: change Tiltfile, break manifest
	f.WriteConfigFiles("Tiltfile", "borken")
	f.WaitUntil("tiltfile error set", func(st store.EngineState) bool {
		return st.LastTiltfileError() != nil
	})
	f.assertNoCall("Tiltfile error should prevent BuildAndDeploy from being called")

	// Third call: put Tiltfile back. No change to manifest or to synced files, so expect no build.
	f.WriteConfigFiles("Tiltfile", origTiltfile)
	f.WaitUntil("tiltfile error cleared", func(st store.EngineState) bool {
		return st.LastTiltfileError() == nil
	})

	f.withState(func(state store.EngineState) {
		assert.Equal(t, "", nextManifestNameToBuild(state).String())
	})
}

func TestConfigChange_TiltfileErrorAndFixWithFileChange(t *testing.T) {
	f := newTestFixture(t)
	defer f.TearDown()

	tiltfileWithCmd := func(cmd string) string {
		return fmt.Sprintf(`
docker_build('gcr.io/windmill-public-containers/servantes/snack', './src', dockerfile='Dockerfile',
    live_update=[
        sync('./src', '/src'),
        run('%s')
    ]
)
k8s_yaml('snack.yaml')
`, cmd)
	}

	f.WriteFile("Tiltfile", tiltfileWithCmd("original"))
	f.WriteFile("Dockerfile", `FROM iron/go:dev`)
	f.WriteFile("snack.yaml", simpleYAML)

	f.loadAndStart()

	// First call: all is well
	_ = f.nextCall("first call")

	// Second call: change Tiltfile, break manifest
	f.WriteConfigFiles("Tiltfile", "borken")
	f.WaitUntil("tiltfile error set", func(st store.EngineState) bool {
		return st.LastTiltfileError() != nil
	})

	f.assertNoCall("Tiltfile error should prevent BuildAndDeploy from being called")

	// Third call: put Tiltfile back. manifest changed, so expect a build
	f.WriteConfigFiles("Tiltfile", tiltfileWithCmd("changed"))

	call := f.nextCall("fixed broken config and rebuilt manifest")
	assert.False(t, call.oneState().HasImage(),
		"expected this call to have NO image (since we should have cleared it to force an image build)")

	f.WaitUntil("tiltfile error cleared", func(state store.EngineState) bool {
		return state.LastTiltfileError() == nil
	})

	f.withManifestTarget("snack", func(mt store.ManifestTarget) {
		expectedCmd := model.ToShellCmd("changed")
		assert.Equal(t, expectedCmd, mt.Manifest.ImageTargetAt(0).AnyLiveUpdateInfo().RunSteps()[0].Cmd,
			"Tiltfile change should have propagated to manifest")
	})

	err := f.Stop()
	assert.Nil(t, err)
	f.assertAllBuildsConsumed()
}

func TestConfigChange_TriggerModeChangePropagatesButDoesntInvalidateBuild(t *testing.T) {
	f := newTestFixture(t)
	defer f.TearDown()

	origTiltfile := `
docker_build('gcr.io/windmill-public-containers/servantes/snack', './src', dockerfile='Dockerfile')
k8s_yaml('snack.yaml')`
	f.WriteFile("Tiltfile", origTiltfile)
	f.WriteFile("Dockerfile", `FROM iron/go:dev1`)
	f.WriteFile("snack.yaml", simpleYAML)

	f.loadAndStart()

	_ = f.nextCall("initial build")
	f.WaitUntilManifest("manifest has triggerMode = auto (default)", "snack", func(mt store.ManifestTarget) bool {
		return mt.Manifest.TriggerMode == model.TriggerModeAuto
	})

	// Update Tiltfile to change the trigger mode of the manifest
	tiltfileWithTriggerMode := fmt.Sprintf(`%s

trigger_mode(TRIGGER_MODE_MANUAL)`, origTiltfile)
	f.WriteConfigFiles("Tiltfile", tiltfileWithTriggerMode)

	f.assertNoCall("A change to TriggerMode shouldn't trigger an update (doesn't invalidate current build)")
	f.WaitUntilManifest("triggerMode has changed on manifest", "snack", func(mt store.ManifestTarget) bool {
		return mt.Manifest.TriggerMode == model.TriggerModeManual
	})

	err := f.Stop()
	assert.Nil(t, err)
	f.assertAllBuildsConsumed()
}

func TestConfigChange_ManifestWithPendingChangesBuildsIfTriggerModeChangedToAuto(t *testing.T) {
	f := newTestFixture(t)
	defer f.TearDown()

	baseTiltfile := `trigger_mode(%s)
docker_build('gcr.io/windmill-public-containers/servantes/snack', './src', dockerfile='Dockerfile')
k8s_yaml('snack.yaml')`
	triggerManualTiltfile := fmt.Sprintf(baseTiltfile, "TRIGGER_MODE_MANUAL")
	f.WriteFile("Tiltfile", triggerManualTiltfile)
	f.WriteFile("Dockerfile", `FROM iron/go:dev1`)
	f.WriteFile("snack.yaml", simpleYAML)

	f.loadAndStart()

	// First call: with the old manifests
	_ = f.nextCall("initial build")
	var imageTargetID model.TargetID
	f.WaitUntilManifest("manifest has triggerMode = auto (default)", "snack", func(mt store.ManifestTarget) bool {
		imageTargetID = mt.Manifest.ImageTargetAt(0).ID() // grab for later
		return mt.Manifest.TriggerMode == model.TriggerModeManual
	})

	f.fsWatcher.events <- watch.NewFileEvent(f.JoinPath("src/main.go"))
	f.WaitUntil("pending change appears", func(st store.EngineState) bool {
		return len(st.BuildStatus(imageTargetID).PendingFileChanges) > 0
	})
	f.assertNoCall("even tho there are pending changes, manual manifest shouldn't build w/o explicit trigger")

	// Update Tiltfile to change the trigger mode of the manifest
	triggerAutoTiltfile := fmt.Sprintf(baseTiltfile, "TRIGGER_MODE_AUTO")
	f.WriteConfigFiles("Tiltfile", triggerAutoTiltfile)

	call := f.nextCall("manifest updated b/c it's now TriggerModeAuto")
	assert.True(t, call.oneState().HasImage(),
		"we did NOT clear the build state (b/c a change to Manifest.TriggerMode does NOT invalidate the build")
	f.WaitUntilManifest("triggerMode has changed on manifest", "snack", func(mt store.ManifestTarget) bool {
		return mt.Manifest.TriggerMode == model.TriggerModeAuto
	})
	f.WaitUntil("manifest is no longer in trigger queue", func(st store.EngineState) bool {
		return len(st.TriggerQueue) == 0
	})

	err := f.Stop()
	assert.Nil(t, err)
	f.assertAllBuildsConsumed()
}

func TestConfigChange_FilenamesLoggedInManifestBuild(t *testing.T) {
	f := newTestFixture(t)
	defer f.TearDown()

	f.WriteFile("Tiltfile", `
k8s_yaml('snack.yaml')
docker_build('gcr.io/windmill-public-containers/servantes/snack', './src')`)
	f.WriteFile("src/Dockerfile", `FROM iron/go:dev`)
	f.WriteFile("snack.yaml", simpleYAML)

	f.loadAndStart()

	f.WaitUntilManifestState("snack loaded", "snack", func(ms store.ManifestState) bool {
		return len(ms.BuildHistory) == 1
	})

	// make a config file change to kick off a new build
	f.WriteFile("Tiltfile", `
k8s_yaml('snack.yaml')
docker_build('gcr.io/windmill-public-containers/servantes/snack', './src', ignore='Dockerfile')`)
	f.fsWatcher.events <- watch.NewFileEvent(f.JoinPath("Tiltfile"))

	f.WaitUntilManifestState("snack reloaded", "snack", func(ms store.ManifestState) bool {
		return len(ms.BuildHistory) == 2
	})

	f.withManifestState("snack", func(ms store.ManifestState) {
		expected := fmt.Sprintf("1 changed: [%s]", f.JoinPath("Tiltfile"))
		require.Contains(t, ms.CombinedLog.String(), expected)
	})

	err := f.Stop()
	assert.Nil(t, err)
}

func TestDockerRebuildWithChangedFiles(t *testing.T) {
	f := newTestFixture(t)
	defer f.TearDown()
	df := `FROM golang
ADD ./ ./
go build ./...
`
	manifest := f.newManifest("foobar")
	manifest = manifest.WithImageTarget(manifest.ImageTargetAt(0).WithBuildDetails(
		model.DockerBuild{
			Dockerfile: df,
			BuildPath:  f.Path(),
		}))

	f.Start([]model.Manifest{manifest}, true)

	call := f.nextCallComplete("first build")
	assert.True(t, call.oneState().IsEmpty())

	// Simulate a change to main.go
	mainPath := filepath.Join(f.Path(), "main.go")
	f.fsWatcher.events <- watch.NewFileEvent(mainPath)

	// Check that this triggered a rebuild.
	call = f.nextCallComplete("rebuild triggered")
	assert.Equal(t, []string{mainPath}, call.oneState().FilesChanged())

	err := f.Stop()
	assert.NoError(t, err)
	f.assertAllBuildsConsumed()
}

// Checks that the image reaper kicks in and GCs old images.
func TestReapOldBuilds(t *testing.T) {
	f := newTestFixture(t)
	defer f.TearDown()
	manifest := f.newManifest("foobar")

	f.docker.ImageListCount++

	f.Start([]model.Manifest{manifest}, true)

	f.PollUntil("images reaped", func() bool {
		return len(f.docker.RemovedImageIDs) > 0
	})

	assert.Equal(t, []string{"build-id-0"}, f.docker.RemovedImageIDs)
	err := f.Stop()
	assert.Nil(t, err)
}

func TestHudUpdated(t *testing.T) {
	f := newTestFixture(t)
	defer f.TearDown()

	manifest := f.newManifest("foobar")

	f.Start([]model.Manifest{manifest}, true)
	call := f.nextCall()
	assert.True(t, call.oneState().IsEmpty())

	f.WaitUntilHUD("hud update", func(v view.View) bool {
		return len(v.Resources) == 2
	})

	err := f.Stop()
	assert.Equal(t, nil, err)

	assert.Equal(t, 2, len(f.hud.LastView.Resources))
	assert.Equal(t, view.TiltfileResourceName, f.hud.LastView.Resources[0].Name.String())
	rv := f.hud.LastView.Resources[1]
	assert.Equal(t, manifest.Name, model.ManifestName(rv.Name))
	assert.Equal(t, f.Path(), rv.DirectoriesWatched[0])
	f.assertAllBuildsConsumed()
}

func TestPodEvent(t *testing.T) {
	f := newTestFixture(t)
	defer f.TearDown()
	manifest := f.newManifest("foobar")
	f.Start([]model.Manifest{manifest}, true)

	call := f.nextCall()
	assert.True(t, call.oneState().IsEmpty())

	pod := podbuilder.New(f.T(), manifest).
		WithPhase("CrashLoopBackOff").
		Build()
	f.podEvent(pod, manifest.Name)

	f.WaitUntilHUDResource("hud update", "foobar", func(res view.Resource) bool {
		return res.K8sInfo().PodName == pod.Name
	})

	rv := f.hudResource("foobar")
	assert.Equal(t, pod.Name, rv.K8sInfo().PodName)
	assert.Equal(t, "CrashLoopBackOff", rv.K8sInfo().PodStatus)

	assert.NoError(t, f.Stop())
	f.assertAllBuildsConsumed()
}

func TestPodEventOrdering(t *testing.T) {
	f := newTestFixture(t)
	defer f.TearDown()

	manifest := f.newManifest("fe")

	past := time.Now().Add(-time.Minute)
	now := time.Now()
	uidPast := types.UID("deployment-uid-past")
	uidNow := types.UID("deployment-uid-now")
	pb := podbuilder.New(f.T(), manifest)
	pbA := pb.WithPodID("pod-a")
	pbB := pb.WithPodID("pod-b")
	pbC := pb.WithPodID("pod-c")
	podAPast := pbA.WithCreationTime(past).WithDeploymentUID(uidPast)
	podBPast := pbB.WithCreationTime(past).WithDeploymentUID(uidPast)
	podANow := pbA.WithCreationTime(now).WithDeploymentUID(uidNow)
	podBNow := pbB.WithCreationTime(now).WithDeploymentUID(uidNow)
	podCNow := pbC.WithCreationTime(now).WithDeploymentUID(uidNow)
	podCNowDeleting := podCNow.WithDeletionTime(now)

	// Test the pod events coming in in different orders,
	// and the manifest ends up with podANow and podBNow
	podOrders := [][]podbuilder.PodBuilder{
		{podAPast, podBPast, podANow, podBNow},
		{podAPast, podANow, podBPast, podBNow},
		{podANow, podAPast, podBNow, podBPast},
		{podAPast, podBPast, podANow, podCNow, podCNowDeleting, podBNow},
	}

	for i, order := range podOrders {

		t.Run(fmt.Sprintf("TestPodOrder%d", i), func(t *testing.T) {
			f := newTestFixture(t)
			defer f.TearDown()
			f.b.nextDeployedUID = uidNow
			f.Start([]model.Manifest{manifest}, true)

			call := f.nextCall()
			assert.True(t, call.oneState().IsEmpty())
			f.WaitUntilManifestState("uid deployed", "fe", func(ms store.ManifestState) bool {
				return ms.K8sRuntimeState().DeployedUIDSet.Contains(uidNow)
			})

			for _, pb := range order {
				f.store.Dispatch(NewPodChangeAction(pb.Build(), manifest.Name, pb.DeploymentUID()))
			}

			f.upper.store.Dispatch(PodLogAction{
				PodID:    k8s.PodID(podBNow.PodID()),
				LogEvent: store.NewLogEvent("fe", []byte("pod b log\n")),
			})

			f.WaitUntilManifestState("pod log seen", "fe", func(ms store.ManifestState) bool {
				return strings.Contains(ms.MostRecentPod().Log().String(), "pod b log")
			})

			f.withManifestState("fe", func(ms store.ManifestState) {
				runtime := ms.K8sRuntimeState()
				if assert.Equal(t, 2, runtime.PodLen()) {
					assert.Equal(t, now.String(), runtime.Pods["pod-a"].StartedAt.String())
					assert.Equal(t, now.String(), runtime.Pods["pod-b"].StartedAt.String())
					assert.Equal(t, uidNow, runtime.PodAncestorUID)
				}
			})

			assert.NoError(t, f.Stop())
		})
	}
}

func TestPodEventContainerStatus(t *testing.T) {
	f := newTestFixture(t)
	defer f.TearDown()
	manifest := f.newManifest("foobar")
	f.Start([]model.Manifest{manifest}, true)

	var ref reference.NamedTagged
	f.WaitUntilManifestState("image appears", "foobar", func(ms store.ManifestState) bool {
		ref = ms.BuildStatus(manifest.ImageTargetAt(0).ID()).LastSuccessfulResult.Image
		return ref != nil
	})

	pod := podbuilder.New(f.T(), manifest).Build()
	pod.Status = k8s.FakePodStatus(ref, "Running")
	pod.Status.ContainerStatuses[0].ContainerID = ""
	pod.Spec = k8s.FakePodSpec(ref)
	f.podEvent(pod, manifest.Name)

	podState := store.Pod{}
	f.WaitUntilManifestState("container status", "foobar", func(ms store.ManifestState) bool {
		podState = ms.MostRecentPod()
		return podState.PodID.String() == pod.Name && len(podState.Containers) > 0
	})

	container := podState.Containers[0]
	assert.Equal(t, "", string(container.ID))
	assert.Equal(t, "main", string(container.Name))
	assert.Equal(t, []int32{8080}, podState.AllContainerPorts())

	err := f.Stop()
	assert.Nil(t, err)
}

func TestPodEventContainerStatusWithoutImage(t *testing.T) {
	f := newTestFixture(t)
	defer f.TearDown()
	manifest := model.Manifest{
		Name: model.ManifestName("foobar"),
	}.WithDeployTarget(model.K8sTarget{
		YAML: SanchoYAML,
	})
	deployID := model.DeployID(123)
	f.b.nextDeployID = deployID
	ref := container.MustParseNamedTagged("dockerhub/we-didnt-build-this:foo")
	f.Start([]model.Manifest{manifest}, true)

	f.WaitUntilManifestState("first build complete", "foobar", func(ms store.ManifestState) bool {
		return len(ms.BuildHistory) > 0
	})

	pod := podbuilder.New(f.T(), manifest).WithDeployID(deployID).Build()
	pod.Status = k8s.FakePodStatus(ref, "Running")

	// If we have no image target to match container status by image ref,
	// we should just take the first one, i.e. this one
	pod.Status.ContainerStatuses[0].Name = "first-container"
	pod.Status.ContainerStatuses[0].ContainerID = "docker://great-container-id"

	pod.Spec = v1.PodSpec{
		Containers: []v1.Container{
			{
				Name:  "second-container",
				Image: "gcr.io/windmill-public-containers/tilt-synclet:latest",
				Ports: []v1.ContainerPort{{ContainerPort: 9999}},
			},
			// we match container spec by NAME, so we'll get this one even tho it comes second.
			{
				Name:  "first-container",
				Image: ref.Name(),
				Ports: []v1.ContainerPort{{ContainerPort: 8080}},
			},
		},
	}

	f.podEvent(pod, manifest.Name)

	podState := store.Pod{}
	f.WaitUntilManifestState("container status", "foobar", func(ms store.ManifestState) bool {
		podState = ms.MostRecentPod()
		return podState.PodID.String() == pod.Name && len(podState.Containers) > 0
	})

	// If we have no image target to match container by image ref, we just take the first one
	container := podState.Containers[0]
	assert.Equal(t, "great-container-id", string(container.ID))
	assert.Equal(t, "first-container", string(container.Name))
	assert.Equal(t, []int32{8080}, podState.AllContainerPorts())

	err := f.Stop()
	assert.Nil(t, err)
}

func TestPodUnexpectedContainerStartsImageBuild(t *testing.T) {
	f := newTestFixture(t)
	defer f.TearDown()
	f.bc.DisableForTesting()

	name := model.ManifestName("foobar")
	manifest := f.newManifest(name.String())
	f.Start([]model.Manifest{manifest}, true)

	// Start and end a fake build to set manifestState.ExpectedContainerId
	f.store.Dispatch(newTargetFilesChangedAction(manifest.ImageTargetAt(0).ID(), "/go/a"))

	f.WaitUntil("builds ready & changed file recorded", func(st store.EngineState) bool {
		ms, _ := st.ManifestState(manifest.Name)
		return nextManifestNameToBuild(st) == manifest.Name && ms.HasPendingFileChanges()
	})
	f.store.Dispatch(BuildStartedAction{
		ManifestName: manifest.Name,
		StartTime:    time.Now(),
	})

	f.store.Dispatch(BuildCompleteAction{
		Result: liveUpdateResultSet(manifest, "theOriginalContainer"),
	})

	f.WaitUntil("nothing waiting for build", func(st store.EngineState) bool {
		return st.CompletedBuildCount == 1 && nextManifestNameToBuild(st) == ""
	})

	f.podEvent(podbuilder.New(t, manifest).WithPodID("mypod").WithContainerID("myfunnycontainerid").Build(), manifest.Name)

	f.WaitUntilManifestState("NeedsRebuildFromCrash set to True", "foobar", func(ms store.ManifestState) bool {
		return ms.NeedsRebuildFromCrash
	})

	f.WaitUntil("manifest queued for build b/c it's crashing", func(st store.EngineState) bool {
		return nextManifestNameToBuild(st) == manifest.Name
	})
}

func TestPodUnexpectedContainerStartsImageBuildOutOfOrderEvents(t *testing.T) {
	f := newTestFixture(t)
	defer f.TearDown()
	f.bc.DisableForTesting()

	name := model.ManifestName("foobar")
	manifest := f.newManifest(name.String())

	f.Start([]model.Manifest{manifest}, true)

	// Start a fake build
	f.store.Dispatch(newTargetFilesChangedAction(manifest.ImageTargetAt(0).ID(), "/go/a"))
	f.WaitUntil("builds ready & changed file recorded", func(st store.EngineState) bool {
		ms, _ := st.ManifestState(manifest.Name)
		return nextManifestNameToBuild(st) == manifest.Name && ms.HasPendingFileChanges()
	})
	f.store.Dispatch(BuildStartedAction{
		ManifestName: manifest.Name,
		StartTime:    time.Now(),
	})

	// Simulate k8s restarting the container due to a crash.
	f.podEvent(podbuilder.New(t, manifest).WithContainerID("myfunnycontainerid").Build(), manifest.Name)

	// ...and finish the build. Even though this action comes in AFTER the pod
	// event w/ unexpected container,  we should still be able to detect the mismatch.
	f.store.Dispatch(BuildCompleteAction{
		Result: liveUpdateResultSet(manifest, "theOriginalContainer"),
	})

	f.WaitUntilManifestState("NeedsRebuildFromCrash set to True", "foobar", func(ms store.ManifestState) bool {
		return ms.NeedsRebuildFromCrash
	})
	f.WaitUntil("manifest queued for build b/c it's crashing", func(st store.EngineState) bool {
		return nextManifestNameToBuild(st) == manifest.Name
	})
}

func TestPodUnexpectedContainerAfterSuccessfulUpdate(t *testing.T) {
	f := newTestFixture(t)
	defer f.TearDown()
	f.bc.DisableForTesting()

	name := model.ManifestName("foobar")
	manifest := f.newManifest(name.String())

	f.Start([]model.Manifest{manifest}, true)

	// Start and end a normal build
	f.store.Dispatch(newTargetFilesChangedAction(manifest.ImageTargetAt(0).ID(), "/go/a"))
	f.WaitUntil("builds ready & changed file recorded", func(st store.EngineState) bool {
		ms, _ := st.ManifestState(manifest.Name)
		return nextManifestNameToBuild(st) == manifest.Name && ms.HasPendingFileChanges()
	})

	f.store.Dispatch(BuildStartedAction{
		ManifestName: manifest.Name,
		StartTime:    time.Now(),
	})
	podStartTime := time.Now()
	ancestorUID := types.UID("fake-uid")
	pb := podbuilder.New(t, manifest).
		WithPodID("mypod").
		WithContainerID("normal-container-id").
		WithCreationTime(podStartTime).
		WithDeploymentUID(ancestorUID)
	f.store.Dispatch(BuildCompleteAction{
		Result: deployResultSet(manifest, ancestorUID),
	})

	f.store.Dispatch(NewPodChangeAction(pb.Build(), manifest.Name, ancestorUID))
	f.WaitUntil("nothing waiting for build", func(st store.EngineState) bool {
		return st.CompletedBuildCount == 1 && nextManifestNameToBuild(st) == ""
	})

	// Start another fake build
	f.store.Dispatch(newTargetFilesChangedAction(manifest.ImageTargetAt(0).ID(), "/go/a"))
	f.WaitUntil("waiting for builds to be ready", func(st store.EngineState) bool {
		return nextManifestNameToBuild(st) == manifest.Name
	})
	f.store.Dispatch(BuildStartedAction{
		ManifestName: manifest.Name,
		StartTime:    time.Now(),
	})

	// Simulate a pod crash, then a build completion
	pb = pb.WithContainerID("funny-container-id")
	f.store.Dispatch(NewPodChangeAction(pb.Build(), manifest.Name, ancestorUID))

	f.store.Dispatch(BuildCompleteAction{
		Result: liveUpdateResultSet(manifest, "normal-container-id"),
	})

	f.WaitUntilManifestState("NeedsRebuildFromCrash set to True", "foobar", func(ms store.ManifestState) bool {
		return ms.NeedsRebuildFromCrash
	})

	f.WaitUntil("manifest queued for build b/c it's crashing", func(st store.EngineState) bool {
		return nextManifestNameToBuild(st) == manifest.Name
	})
}

func TestPodEventUpdateByTimestamp(t *testing.T) {
	f := newTestFixture(t)
	defer f.TearDown()
	manifest := f.newManifest("foobar")
	f.Start([]model.Manifest{manifest}, true)

	call := f.nextCall()
	assert.True(t, call.oneState().IsEmpty())

	firstCreationTime := time.Now()
	pod := podbuilder.New(f.T(), manifest).
		WithCreationTime(firstCreationTime).
		WithPhase("CrashLoopBackOff").
		Build()
	f.podEvent(pod, manifest.Name)
	f.WaitUntilHUDResource("hud update crash", "foobar", func(res view.Resource) bool {
		return res.K8sInfo().PodStatus == "CrashLoopBackOff"
	})

	newPod := podbuilder.New(f.T(), manifest).
		WithPodID("my-new-pod").
		WithCreationTime(firstCreationTime.Add(time.Minute * 2)).
		Build()
	f.podEvent(newPod, manifest.Name)
	f.WaitUntilHUDResource("hud update running", "foobar", func(res view.Resource) bool {
		return res.K8sInfo().PodStatus == "Running"
	})

	rv := f.hudResource("foobar")
	assert.Equal(t, newPod.Name, rv.K8sInfo().PodName)
	assert.Equal(t, "Running", rv.K8sInfo().PodStatus)

	assert.NoError(t, f.Stop())
	f.assertAllBuildsConsumed()
}

func TestPodEventDeleted(t *testing.T) {
	f := newTestFixture(t)
	defer f.TearDown()
	mn := model.ManifestName("foobar")
	manifest := f.newManifest(mn.String())
	f.Start([]model.Manifest{manifest}, true)

	call := f.nextCallComplete()
	assert.True(t, call.oneState().IsEmpty())

	creationTime := time.Now()
	pb := podbuilder.New(f.T(), manifest).
		WithCreationTime(creationTime)
	f.podEvent(pb.Build(), manifest.Name)

	f.WaitUntilManifestState("pod crashes", mn, func(state store.ManifestState) bool {
		return state.K8sRuntimeState().ContainsID(k8s.PodID(pb.PodID()))
	})

	f.podEvent(pb.WithDeletionTime(creationTime.Add(time.Minute)).Build(), manifest.Name)

	f.WaitUntilManifestState("podset is empty", mn, func(state store.ManifestState) bool {
		return state.K8sRuntimeState().PodLen() == 0
	})

	err := f.Stop()
	if err != nil {
		t.Fatal(err)
	}

	f.assertAllBuildsConsumed()
}

func TestPodEventUpdateByPodName(t *testing.T) {
	f := newTestFixture(t)
	defer f.TearDown()
	manifest := f.newManifest("foobar")
	f.Start([]model.Manifest{manifest}, true)

	call := f.nextCallComplete()
	assert.True(t, call.oneState().IsEmpty())

	creationTime := time.Now()
	pb := podbuilder.New(f.T(), manifest).
		WithCreationTime(creationTime).
		WithPhase("CrashLoopBackOff")
	f.podEvent(pb.Build(), manifest.Name)

	f.WaitUntilHUDResource("pod crashes", "foobar", func(res view.Resource) bool {
		return res.K8sInfo().PodStatus == "CrashLoopBackOff"
	})

	f.podEvent(pb.WithPhase("Running").Build(), manifest.Name)

	f.WaitUntilHUDResource("pod comes back", "foobar", func(res view.Resource) bool {
		return res.K8sInfo().PodStatus == "Running"
	})

	rv := f.hudResource("foobar")
	assert.Equal(t, pb.Build().Name, rv.K8sInfo().PodName)
	assert.Equal(t, "Running", rv.K8sInfo().PodStatus)

	err := f.Stop()
	if err != nil {
		t.Fatal(err)
	}

	f.assertAllBuildsConsumed()
}

func TestPodEventIgnoreOlderPod(t *testing.T) {
	f := newTestFixture(t)
	defer f.TearDown()
	manifest := f.newManifest("foobar")
	f.Start([]model.Manifest{manifest}, true)

	call := f.nextCall()
	assert.True(t, call.oneState().IsEmpty())

	creationTime := time.Now()
	pod := podbuilder.New(f.T(), manifest).
		WithPodID("my-new-pod").
		WithPhase("CrashLoopBackOff").
		WithCreationTime(creationTime).
		Build()
	f.podEvent(pod, manifest.Name)
	f.WaitUntilHUDResource("hud update", "foobar", func(res view.Resource) bool {
		return res.K8sInfo().PodStatus == "CrashLoopBackOff"
	})

	oldPod := podbuilder.New(f.T(), manifest).
		WithCreationTime(creationTime.Add(time.Minute * -1)).
		Build()
	f.podEvent(oldPod, manifest.Name)
	time.Sleep(10 * time.Millisecond)

	assert.NoError(t, f.Stop())
	f.assertAllBuildsConsumed()

	rv := f.hudResource("foobar")
	assert.Equal(t, pod.Name, rv.K8sInfo().PodName)
	assert.Equal(t, "CrashLoopBackOff", rv.K8sInfo().PodStatus)
}

func TestPodContainerStatus(t *testing.T) {
	f := newTestFixture(t)
	defer f.TearDown()
	manifest := f.newManifest("fe")
	f.Start([]model.Manifest{manifest}, true)

	_ = f.nextCall()

	var ref reference.NamedTagged
	f.WaitUntilManifestState("image appears", "fe", func(ms store.ManifestState) bool {
		ref = ms.BuildStatus(manifest.ImageTargetAt(0).ID()).LastSuccessfulResult.Image
		return ref != nil
	})

	startedAt := time.Now()
	pb := podbuilder.New(f.T(), manifest).
		WithCreationTime(startedAt)
	pod := pb.Build()
	f.podEvent(pod, manifest.Name)
	f.WaitUntilManifestState("pod appears", "fe", func(ms store.ManifestState) bool {
		return ms.MostRecentPod().PodID.String() == pod.Name
	})

	pod = pb.Build()
	pod.Spec = k8s.FakePodSpec(ref)
	pod.Status = k8s.FakePodStatus(ref, "Running")
	f.podEvent(pod, manifest.Name)

	f.WaitUntilManifestState("container is ready", "fe", func(ms store.ManifestState) bool {
		ports := ms.MostRecentPod().AllContainerPorts()
		return len(ports) == 1 && ports[0] == 8080
	})

	err := f.Stop()
	assert.NoError(t, err)

	f.assertAllBuildsConsumed()
}

func TestUpper_WatchDockerIgnoredFiles(t *testing.T) {
	f := newTestFixture(t)
	defer f.TearDown()
	manifest := f.newManifest("foobar")
	manifest = manifest.WithImageTarget(manifest.ImageTargetAt(0).
		WithDockerignores([]model.Dockerignore{
			{
				LocalPath: f.Path(),
				Contents:  "dignore.txt",
			},
		}))

	f.Start([]model.Manifest{manifest}, true)

	call := f.nextCall()
	assert.Equal(t, manifest.ImageTargetAt(0), call.firstImgTarg())

	f.fsWatcher.events <- watch.NewFileEvent(f.JoinPath("dignore.txt"))
	f.assertNoCall("event for ignored file should not trigger build")

	err := f.Stop()
	assert.NoError(t, err)
	f.assertAllBuildsConsumed()
}

func TestUpper_ShowErrorPodLog(t *testing.T) {
	f := newTestFixture(t)
	defer f.TearDown()

	name := model.ManifestName("foobar")
	manifest := f.newManifest(name.String())

	f.Start([]model.Manifest{manifest}, true)
	f.waitForCompletedBuildCount(1)

	pb := podbuilder.New(f.T(), manifest)
	pod := pb.Build()
	f.startPod(pod, name)
	f.podLog(pod, name, "first string")

	f.upper.store.Dispatch(newTargetFilesChangedAction(manifest.ImageTargetAt(0).ID(), "/go/a.go"))

	f.waitForCompletedBuildCount(2)
	f.podLog(pod, name, "second string")

	f.withManifestState(name, func(ms store.ManifestState) {
		assert.Equal(t, "second string\n", ms.MostRecentPod().Log().String())
	})

	err := f.Stop()
	assert.NoError(t, err)
}

func TestBuildResetsPodLog(t *testing.T) {
	f := newTestFixture(t)
	defer f.TearDown()

	name := model.ManifestName("foobar")
	manifest := f.newManifest(name.String())

	f.Start([]model.Manifest{manifest}, true)
	f.waitForCompletedBuildCount(1)

	pod := podbuilder.New(f.T(), manifest).Build()
	f.startPod(pod, name)
	f.podLog(pod, name, "first string")

	f.withManifestState(name, func(ms store.ManifestState) {
		assert.Equal(t, "first string\n", ms.MostRecentPod().Log().String())
	})

	f.upper.store.Dispatch(newTargetFilesChangedAction(manifest.ImageTargetAt(0).ID(), "/go/a.go"))

	f.waitForCompletedBuildCount(2)

	f.withManifestState(name, func(ms store.ManifestState) {
		assert.Equal(t, "", ms.MostRecentPod().Log().String())
		assert.Equal(t, ms.LastBuild().StartTime, ms.MostRecentPod().UpdateStartTime)
	})
}

func TestUpperPodLogInCrashLoopThirdInstanceStillUp(t *testing.T) {
	f := newTestFixture(t)
	defer f.TearDown()

	name := model.ManifestName("foobar")
	manifest := f.newManifest(name.String())

	f.Start([]model.Manifest{manifest}, true)
	f.waitForCompletedBuildCount(1)

	pb := podbuilder.New(f.T(), manifest)
	f.startPod(pb.Build(), name)
	f.podLog(pb.Build(), name, "first string")
	pb = f.restartPod(pb)
	f.podLog(pb.Build(), name, "second string")
	pb = f.restartPod(pb)
	f.podLog(pb.Build(), name, "third string")

	// the third instance is still up, so we want to show the log from the last crashed pod plus the log from the current pod
	f.withManifestState(name, func(ms store.ManifestState) {
		assert.Equal(t, "third string\n", ms.MostRecentPod().Log().String())
		assert.Contains(t, ms.CombinedLog.String(), "second string\n")
		assert.Contains(t, ms.CombinedLog.String(), "third string\n")
		assert.Equal(t, ms.CrashLog.String(), "second string\n")
	})

	err := f.Stop()
	assert.NoError(t, err)
}

func TestUpperPodLogInCrashLoopPodCurrentlyDown(t *testing.T) {
	f := newTestFixture(t)
	defer f.TearDown()

	name := model.ManifestName("foobar")
	manifest := f.newManifest(name.String())

	f.Start([]model.Manifest{manifest}, true)
	f.waitForCompletedBuildCount(1)

	pb := podbuilder.New(f.T(), manifest)
	f.startPod(pb.Build(), name)
	f.podLog(pb.Build(), name, "first string")
	pb = f.restartPod(pb)
	f.podLog(pb.Build(), name, "second string")

	pod := pb.Build()
	pod.Status.ContainerStatuses[0].Ready = false
	f.notifyAndWaitForPodStatus(pod, name, func(pod store.Pod) bool {
		return !pod.AllContainersReady()
	})

	// The second instance is down, so we don't include the first instance's log
	f.withManifestState(name, func(ms store.ManifestState) {
		assert.Equal(t, "second string\n", ms.MostRecentPod().Log().String())
	})

	err := f.Stop()
	assert.NoError(t, err)
}

// This tests a bug that led to infinite redeploys:
// 1. Crash rebuild
// 2. Immediately do a container build, before we get the event with the new container ID in (1). This container build
//    should *not* happen in the pre-(1) container ID. Whether it happens in the container from (1) or yields a fresh
//    container build isn't too important
func TestUpperBuildImmediatelyAfterCrashRebuild(t *testing.T) {
	f := newTestFixture(t)
	defer f.TearDown()

	manifest := f.newManifest("fe")
	f.Start([]model.Manifest{manifest}, true)

	call := f.nextCall()
	assert.Equal(t, manifest.ImageTargetAt(0), call.firstImgTarg())
	assert.Equal(t, []string{}, call.oneState().FilesChanged())
	f.waitForCompletedBuildCount(1)

	f.b.nextLiveUpdateContainerIDs = []container.ID{podbuilder.FakeContainerID()}
	pod := podbuilder.New(f.T(), manifest).Build()
	f.podEvent(pod, manifest.Name)
	f.fsWatcher.events <- watch.NewFileEvent(f.JoinPath("main.go"))

	call = f.nextCall()
	assert.Equal(t, pod.Name, call.oneState().OneContainerInfo().PodID.String())
	f.waitForCompletedBuildCount(2)
	f.withManifestState("fe", func(ms store.ManifestState) {
		assert.Equal(t, model.BuildReasonFlagChangedFiles, ms.LastBuild().Reason)
		assert.Equal(t, podbuilder.FakeContainerIDSet(1), ms.LiveUpdatedContainerIDs)
	})

	f.b.nextDeployID = podbuilder.FakeDeployID + 1
	// Restart the pod with a new container id, to simulate a container restart.
	f.podEvent(podbuilder.New(t, manifest).
		WithPodID("pod-id").
		WithContainerID("funnyContainerID").
		Build(), manifest.Name)
	call = f.nextCall()
	assert.True(t, call.oneState().OneContainerInfo().Empty())
	f.waitForCompletedBuildCount(3)

	f.withManifestState("fe", func(ms store.ManifestState) {
		assert.Equal(t, model.BuildReasonFlagCrash, ms.LastBuild().Reason)
	})

	// kick off another build
	f.fsWatcher.events <- watch.NewFileEvent(f.JoinPath("main2.go"))
	call = f.nextCall()
	// at this point we have not received a pod event for pod that was started by the crash-rebuild,
	// so any known pod info would have to be invalid to use for a build and this BuildState should
	// not have any ContainerInfo
	assert.True(t, call.oneState().OneContainerInfo().Empty())

	err := f.Stop()
	assert.NoError(t, err)
	f.assertAllBuildsConsumed()
}

func TestUpperRecordPodWithMultipleContainers(t *testing.T) {
	f := newTestFixture(t)
	defer f.TearDown()

	name := model.ManifestName("foobar")
	manifest := f.newManifest(name.String())

	f.Start([]model.Manifest{manifest}, true)
	f.waitForCompletedBuildCount(1)

	pod := podbuilder.New(f.T(), manifest).Build()
	pod.Status.ContainerStatuses = append(pod.Status.ContainerStatuses, v1.ContainerStatus{
		Name:        "sidecar",
		Image:       "sidecar-image",
		Ready:       false,
		ContainerID: "docker://sidecar",
	})

	f.startPod(pod, manifest.Name)
	f.notifyAndWaitForPodStatus(pod, manifest.Name, func(pod store.Pod) bool {
		if len(pod.Containers) != 2 {
			return false
		}

		c1 := pod.Containers[0]
		require.Equal(t, container.Name("sancho"), c1.Name)
		require.Equal(t, podbuilder.FakeContainerID(), c1.ID)
		require.True(t, c1.Ready)

		c2 := pod.Containers[1]
		require.Equal(t, container.Name("sidecar"), c2.Name)
		require.Equal(t, container.ID("sidecar"), c2.ID)
		require.False(t, c2.Ready)

		return true
	})

	err := f.Stop()
	assert.NoError(t, err)
}

func TestUpperProcessOtherContainersIfOneErrors(t *testing.T) {
	f := newTestFixture(t)
	defer f.TearDown()

	name := model.ManifestName("foobar")
	manifest := f.newManifest(name.String())

	f.Start([]model.Manifest{manifest}, true)
	f.waitForCompletedBuildCount(1)

	pod := podbuilder.New(f.T(), manifest).Build()
	pod.Status.ContainerStatuses = append(pod.Status.ContainerStatuses, v1.ContainerStatus{
		Name:  "extra1",
		Image: "extra1-image",
		Ready: false,
		// when populating container info for this pod, we'll error when we try to parse
		// this cID -- we should still populate info for the other containers, though.
		ContainerID: "malformed",
	}, v1.ContainerStatus{
		Name:        "extra2",
		Image:       "extra2-image",
		Ready:       false,
		ContainerID: "docker://extra2",
	})

	f.startPod(pod, manifest.Name)
	f.notifyAndWaitForPodStatus(pod, manifest.Name, func(pod store.Pod) bool {
		if len(pod.Containers) != 2 {
			return false
		}

		require.Equal(t, container.Name("sancho"), pod.Containers[0].Name)
		require.Equal(t, container.Name("extra2"), pod.Containers[1].Name)

		return true
	})

	err := f.Stop()
	assert.NoError(t, err)
}

func TestUpper_ServiceEvent(t *testing.T) {
	f := newTestFixture(t)
	defer f.TearDown()

	manifest := f.newManifest("foobar")

	f.Start([]model.Manifest{manifest}, true)
	f.waitForCompletedBuildCount(1)

	uid := f.b.resultsByID[manifest.K8sTarget().ID()].DeployedUIDs[0]
	svc := servicebuilder.New(t, manifest).WithUID(uid).WithPort(8080).WithIP("1.2.3.4").Build()
	dispatchServiceChange(f.store, svc, manifest.Name, "")

	f.WaitUntilManifestState("lb updated", "foobar", func(ms store.ManifestState) bool {
		return len(ms.K8sRuntimeState().LBs) > 0
	})

	err := f.Stop()
	assert.NoError(t, err)

	ms, _ := f.upper.store.RLockState().ManifestState(manifest.Name)
	defer f.upper.store.RUnlockState()
	lbs := ms.K8sRuntimeState().LBs
	assert.Equal(t, 1, len(lbs))
	url, ok := lbs[k8s.ServiceName(svc.Name)]
	if !ok {
		t.Fatalf("%v did not contain key 'myservice'", lbs)
	}
	assert.Equal(t, "http://1.2.3.4:8080/", url.String())
}

func TestUpper_ServiceEventRemovesURL(t *testing.T) {
	f := newTestFixture(t)
	defer f.TearDown()

	manifest := f.newManifest("foobar")

	f.Start([]model.Manifest{manifest}, true)
	f.waitForCompletedBuildCount(1)

	uid := f.b.resultsByID[manifest.K8sTarget().ID()].DeployedUIDs[0]
	sb := servicebuilder.New(t, manifest).WithUID(uid).WithPort(8080).WithIP("1.2.3.4")
	svc := sb.Build()
	dispatchServiceChange(f.store, svc, manifest.Name, "")

	f.WaitUntilManifestState("lb url added", "foobar", func(ms store.ManifestState) bool {
		url := ms.K8sRuntimeState().LBs[k8s.ServiceName(svc.Name)]
		if url == nil {
			return false
		}
		return "http://1.2.3.4:8080/" == url.String()
	})

	svc = sb.WithIP("").Build()
	dispatchServiceChange(f.store, svc, manifest.Name, "")

	f.WaitUntilManifestState("lb url removed", "foobar", func(ms store.ManifestState) bool {
		url := ms.K8sRuntimeState().LBs[k8s.ServiceName(svc.Name)]
		return url == nil
	})

	err := f.Stop()
	assert.NoError(t, err)
}

func TestUpper_PodLogs(t *testing.T) {
	f := newTestFixture(t)
	defer f.TearDown()

	name := model.ManifestName("fe")
	manifest := f.newManifest(string(name))

	f.Start([]model.Manifest{manifest}, true)
	f.waitForCompletedBuildCount(1)

	pod := podbuilder.New(f.T(), manifest).Build()
	f.startPod(pod, name)
	f.podLog(pod, name, "Hello world!\n")

	err := f.Stop()
	assert.NoError(t, err)
}

func TestK8sEventGlobalLogAndManifestLog(t *testing.T) {
	f := newTestFixture(t)
	defer f.TearDown()

	entityUID := "someEntity"
	e := entityWithUID(t, testyaml.DoggosDeploymentYaml, entityUID)

	name := model.ManifestName(e.Name())
	manifest := f.newManifest(string(name))

	objRef := v1.ObjectReference{UID: types.UID(entityUID), Name: e.Name()}

	obj := unstructured.Unstructured{}
	obj.SetLabels(map[string]string{k8s.TiltRunIDLabel: k8s.TiltRunID, k8s.ManifestNameLabel: name.String()})
	obj.SetName(objRef.Name)
	f.kClient.InjectEntityByName(k8s.NewK8sEntity(&obj))

	f.Start([]model.Manifest{manifest}, true)
	f.waitForCompletedBuildCount(1)

	warnEvt := &v1.Event{
		InvolvedObject: objRef,
		Message:        "something has happened zomg",
		Type:           v1.EventTypeWarning,
	}
	f.kClient.EmitEvent(f.ctx, warnEvt)

	f.WaitUntil("event message appears in manifest log", func(st store.EngineState) bool {
		ms, ok := st.ManifestState(name)
		if !ok {
			t.Fatalf("Manifest %s not found in state", name)
		}

		combinedLogString := ms.CombinedLog.String()
		return strings.Contains(combinedLogString, "something has happened zomg")
	})

	f.withState(func(st store.EngineState) {
		assert.Contains(t, st.Log.String(), "something has happened zomg", "event message not in global log")
	})

	err := f.Stop()
	assert.NoError(t, err)
}

func TestK8sEventNotLoggedIfNoManifestForUID(t *testing.T) {
	f := newTestFixture(t)
	defer f.TearDown()

	entityUID := "someEntity"
	e := entityWithUID(t, testyaml.DoggosDeploymentYaml, entityUID)

	name := model.ManifestName(e.Name())
	manifest := f.newManifest(string(name))

	f.Start([]model.Manifest{manifest}, true)
	f.waitForCompletedBuildCount(1)

	warnEvt := &v1.Event{
		InvolvedObject: v1.ObjectReference{UID: types.UID(entityUID)},
		Message:        "something has happened zomg",
		Type:           v1.EventTypeWarning,
	}
	f.kClient.EmitEvent(f.ctx, warnEvt)

	time.Sleep(10 * time.Millisecond)

	assert.NotContains(t, f.log.String(), "something has happened zomg",
		"should not log event message b/c it doesn't have a UID -> Manifest mapping")
}

func TestK8sEventDoNotLogNormalEvents(t *testing.T) {
	f := newTestFixture(t)
	defer f.TearDown()

	entityUID := "someEntity"
	e := entityWithUID(t, testyaml.DoggosDeploymentYaml, entityUID)

	name := model.ManifestName(e.Name())
	manifest := f.newManifest(string(name))

	f.Start([]model.Manifest{manifest}, true)
	f.waitForCompletedBuildCount(1)

	normalEvt := &v1.Event{
		InvolvedObject: v1.ObjectReference{UID: types.UID(entityUID)},
		Message:        "all systems are go",
		Type:           v1.EventTypeNormal, // we should NOT log this message
	}
	f.kClient.EmitEvent(f.ctx, normalEvt)

	time.Sleep(10 * time.Millisecond)
	f.withManifestState(name, func(ms store.ManifestState) {
		assert.NotContains(t, ms.CombinedLog.String(), "all systems are go",
			"message for event of type 'normal' should not appear in log")
	})

	err := f.Stop()
	assert.NoError(t, err)
}

func TestK8sEventLogTimestamp(t *testing.T) {
	f := newTestFixture(t)
	defer f.TearDown()

	st := f.store.LockMutableStateForTesting()
	st.LogTimestamps = true
	f.store.UnlockMutableState()

	entityUID := "someEntity"
	e := entityWithUID(t, testyaml.DoggosDeploymentYaml, entityUID)

	name := model.ManifestName(e.Name())
	manifest := f.newManifest(string(name))

	obj := unstructured.Unstructured{}
	obj.SetLabels(map[string]string{k8s.TiltRunIDLabel: k8s.TiltRunID, k8s.ManifestNameLabel: name.String()})
	f.kClient.InjectEntityByName(k8s.NewK8sEntity(&obj))

	f.Start([]model.Manifest{manifest}, true)
	f.waitForCompletedBuildCount(1)

	ts := time.Now().Add(time.Hour * 36) // the future, i.e. timestamp that won't otherwise appear in our log

	warnEvt := &v1.Event{
		InvolvedObject: v1.ObjectReference{UID: types.UID(entityUID)},
		Message:        "something has happened zomg",
		LastTimestamp:  metav1.Time{Time: ts},
		Type:           v1.EventTypeWarning,
	}
	f.kClient.EmitEvent(f.ctx, warnEvt)

	tsPrefix := model.TimestampPrefix(ts)
	f.WaitUntil("event message appears in manifest log", func(st store.EngineState) bool {
		ms, ok := st.ManifestState(name)
		if !ok {
			t.Fatalf("Manifest %s not found in state", name)
		}

		l := ms.CombinedLog.String()
		return strings.Contains(l, "something has happened zomg") && strings.Contains(l, string(tsPrefix))
	})

	err := f.Stop()
	assert.NoError(t, err)
}

func TestInitSetsTiltfilePath(t *testing.T) {
	f := newTestFixture(t)
	f.Start([]model.Manifest{}, true)
	f.store.Dispatch(InitAction{
		TiltfilePath: "/Tiltfile",
	})
	f.WaitUntil("tiltfile path gets set on init", func(st store.EngineState) bool {
		return st.TiltfilePath == "/Tiltfile"
	})
}

func TestHudExitNoError(t *testing.T) {
	f := newTestFixture(t)
	f.Start([]model.Manifest{}, true)
	f.store.Dispatch(hud.NewExitAction(nil))
	err := f.WaitForExit()
	assert.NoError(t, err)
}

func TestHudExitWithError(t *testing.T) {
	f := newTestFixture(t)
	f.Start([]model.Manifest{}, true)
	e := errors.New("helllllo")
	f.store.Dispatch(hud.NewExitAction(e))
	err := f.WaitForExit()
	assert.Equal(t, e, err)
}

// This test only makes sense in FastBuild.
// In LiveUpdate, all syncs are captured by the build context,
// so don't need to be watched independently.
func TestNewSyncsAreWatched(t *testing.T) {
	f := newTestFixture(t)
	sync1 := model.Sync{LocalPath: "/go", ContainerPath: "/go"}
	m1 := f.newFastBuildManifest("mani1", []model.Sync{sync1})
	f.Start([]model.Manifest{
		m1,
	}, true)

	f.waitForCompletedBuildCount(1)

	sync2 := model.Sync{LocalPath: "/js", ContainerPath: "/go"}
	m2 := f.newFastBuildManifest("mani1", []model.Sync{sync1, sync2})
	f.store.Dispatch(ConfigsReloadedAction{
		Manifests: []model.Manifest{m2},
	})

	f.WaitUntilManifest("has new syncs", "mani1", func(mt store.ManifestTarget) bool {
		return len(mt.Manifest.ImageTargetAt(0).TopFastBuildInfo().Syncs) == 2
	})

	f.PollUntil("watches set up", func() bool {
		f.fwm.mu.Lock()
		defer f.fwm.mu.Unlock()
		watches, ok := f.fwm.targetWatches[m2.ImageTargetAt(0).ID()]
		if !ok {
			return false
		}
		return len(watches.target.Dependencies()) == 2
	})
}

func TestNewConfigsAreWatchedAfterFailure(t *testing.T) {
	f := newTestFixture(t)
	f.loadAndStart()

	f.WriteConfigFiles("Tiltfile", "read_file('foo.txt')")
	f.WaitUntil("foo.txt is a config file", func(state store.EngineState) bool {
		for _, s := range state.ConfigFiles {
			if s == f.JoinPath("foo.txt") {
				return true
			}
		}
		return false
	})
}

func TestDockerComposeUp(t *testing.T) {
	f := newTestFixture(t)
	redis, server := f.setupDCFixture()

	f.Start([]model.Manifest{redis, server}, true)
	call := f.nextCall()
	assert.True(t, call.oneState().IsEmpty())
	assert.False(t, call.dc().ID().Empty())
	assert.Equal(t, redis.DockerComposeTarget().ID(), call.dc().ID())
	call = f.nextCall()
	assert.True(t, call.oneState().IsEmpty())
	assert.False(t, call.dc().ID().Empty())
	assert.Equal(t, server.DockerComposeTarget().ID(), call.dc().ID())
}

func TestDockerComposeRedeployFromFileChange(t *testing.T) {
	f := newTestFixture(t)
	_, m := f.setupDCFixture()

	f.Start([]model.Manifest{m}, true)

	// Initial build
	call := f.nextCall()
	assert.True(t, call.oneState().IsEmpty())

	// Change a file -- should trigger build
	f.fsWatcher.events <- watch.NewFileEvent(f.JoinPath("package.json"))
	call = f.nextCall()
	assert.Equal(t, []string{f.JoinPath("package.json")}, call.oneState().FilesChanged())
}

// TODO(maia): TestDockerComposeEditConfigFiles once DC manifests load faster (http://bit.ly/2RBX4g5)

func TestDockerComposeEventSetsStatus(t *testing.T) {
	f := newTestFixture(t)
	_, m := f.setupDCFixture()

	f.Start([]model.Manifest{m}, true)
	f.waitForCompletedBuildCount(1)

	// Send event corresponding to status = "In Progress"
	err := f.dcc.SendEvent(dcContainerEvtForManifest(m, dockercompose.ActionCreate))
	if err != nil {
		f.T().Fatal(err)
	}

	f.WaitUntilManifestState("resource status = 'In Progress'", m.ManifestName(), func(ms store.ManifestState) bool {
		return ms.DCRuntimeState().Status == dockercompose.StatusInProg
	})

	beforeStart := time.Now()

	// Send event corresponding to status = "OK"
	err = f.dcc.SendEvent(dcContainerEvtForManifest(m, dockercompose.ActionStart))
	if err != nil {
		f.T().Fatal(err)
	}

	f.WaitUntilManifestState("resource status = 'OK'", m.ManifestName(), func(ms store.ManifestState) bool {
		return ms.DCRuntimeState().Status == dockercompose.StatusUp
	})

	f.withManifestState(m.ManifestName(), func(ms store.ManifestState) {
		assert.True(t, ms.DCRuntimeState().StartTime.After(beforeStart))

	})

	// An event unrelated to status shouldn't change the status
	err = f.dcc.SendEvent(dcContainerEvtForManifest(m, dockercompose.ActionExecCreate))
	if err != nil {
		f.T().Fatal(err)
	}

	time.Sleep(10 * time.Millisecond)
	f.WaitUntilManifestState("resource status = 'OK'", m.ManifestName(), func(ms store.ManifestState) bool {
		return ms.DCRuntimeState().Status == dockercompose.StatusUp
	})
}

func TestDockerComposeStartsEventWatcher(t *testing.T) {
	f := newTestFixture(t)
	_, m := f.setupDCFixture()

	// Actual behavior is that we init with zero manifests, and add in manifests
	// after Tiltfile loads. Mimic that here.
	f.Start([]model.Manifest{}, true)
	time.Sleep(10 * time.Millisecond)

	f.store.Dispatch(ConfigsReloadedAction{Manifests: []model.Manifest{m}})
	f.waitForCompletedBuildCount(1)

	// Is DockerComposeEventWatcher watching for events??
	err := f.dcc.SendEvent(dcContainerEvtForManifest(m, dockercompose.ActionCreate))
	if err != nil {
		f.T().Fatal(err)
	}

	f.WaitUntilManifestState("resource status = 'In Progress'", m.ManifestName(), func(ms store.ManifestState) bool {
		return ms.DCRuntimeState().Status == dockercompose.StatusInProg
	})
}

func TestDockerComposeRecordsBuildLogs(t *testing.T) {
	f := newTestFixture(t)
	m, _ := f.setupDCFixture()
	expected := "yarn install"
	f.setBuildLogOutput(m.DockerComposeTarget().ID(), expected)

	f.loadAndStart()
	f.waitForCompletedBuildCount(2)

	// recorded in global log
	f.withState(func(st store.EngineState) {
		assert.Contains(t, st.Log.String(), expected)
	})

	// recorded on manifest state
	f.withManifestState(m.ManifestName(), func(st store.ManifestState) {
		assert.Contains(t, st.LastBuild().Log.String(), expected)
	})
}

func TestDockerComposeRecordsRunLogs(t *testing.T) {
	f := newTestFixture(t)
	m, _ := f.setupDCFixture()
	expected := "hello world"
	output := make(chan string, 1)
	output <- expected
	defer close(output)
	f.setDCRunLogOutput(m.DockerComposeTarget(), output)

	f.loadAndStart()
	f.waitForCompletedBuildCount(2)

	f.WaitUntilManifestState("wait until manifest state has a log", m.ManifestName(), func(st store.ManifestState) bool {
		return !st.DCRuntimeState().Log().Empty()
	})

	// recorded on manifest state
	f.withManifestState(m.ManifestName(), func(st store.ManifestState) {
		assert.Contains(t, st.DCRuntimeState().Log().String(), expected)
		assert.Equal(t, 1, strings.Count(st.CombinedLog.String(), expected))
	})
}

func TestDockerComposeFiltersRunLogs(t *testing.T) {
	f := newTestFixture(t)
	m, _ := f.setupDCFixture()
	expected := "Attaching to snack\n"
	output := make(chan string, 1)
	output <- expected
	defer close(output)
	f.setDCRunLogOutput(m.DockerComposeTarget(), output)

	f.loadAndStart()
	f.waitForCompletedBuildCount(2)

	// recorded on manifest state
	f.withManifestState(m.ManifestName(), func(st store.ManifestState) {
		assert.NotContains(t, st.DCRuntimeState().Log().String(), expected)
	})
}

func TestDockerComposeDetectsCrashes(t *testing.T) {
	f := newTestFixture(t)
	m1, m2 := f.setupDCFixture()

	f.loadAndStart()
	f.waitForCompletedBuildCount(2)

	f.withManifestState(m1.ManifestName(), func(st store.ManifestState) {
		assert.NotEqual(t, dockercompose.StatusCrash, st.DCRuntimeState().Status)
	})

	f.withManifestState(m2.ManifestName(), func(st store.ManifestState) {
		assert.NotEqual(t, dockercompose.StatusCrash, st.DCRuntimeState().Status)
	})

	f.dcc.SendEvent(dcContainerEvtForManifest(m1, dockercompose.ActionKill))
	f.dcc.SendEvent(dcContainerEvtForManifest(m1, dockercompose.ActionKill))
	f.dcc.SendEvent(dcContainerEvtForManifest(m1, dockercompose.ActionDie))
	f.dcc.SendEvent(dcContainerEvtForManifest(m1, dockercompose.ActionStop))
	f.dcc.SendEvent(dcContainerEvtForManifest(m1, dockercompose.ActionRename))
	f.dcc.SendEvent(dcContainerEvtForManifest(m1, dockercompose.ActionCreate))
	f.dcc.SendEvent(dcContainerEvtForManifest(m1, dockercompose.ActionStart))
	f.dcc.SendEvent(dcContainerEvtForManifest(m1, dockercompose.ActionDie))

	f.WaitUntilManifestState("is crashing", m1.ManifestName(), func(st store.ManifestState) bool {
		return st.DCRuntimeState().Status == dockercompose.StatusCrash
	})

	f.withManifestState(m2.ManifestName(), func(st store.ManifestState) {
		assert.NotEqual(t, dockercompose.StatusCrash, st.DCRuntimeState().Status)
	})

	f.dcc.SendEvent(dcContainerEvtForManifest(m1, dockercompose.ActionKill))
	f.dcc.SendEvent(dcContainerEvtForManifest(m1, dockercompose.ActionKill))
	f.dcc.SendEvent(dcContainerEvtForManifest(m1, dockercompose.ActionDie))
	f.dcc.SendEvent(dcContainerEvtForManifest(m1, dockercompose.ActionStop))
	f.dcc.SendEvent(dcContainerEvtForManifest(m1, dockercompose.ActionRename))
	f.dcc.SendEvent(dcContainerEvtForManifest(m1, dockercompose.ActionCreate))
	f.dcc.SendEvent(dcContainerEvtForManifest(m1, dockercompose.ActionStart))

	f.WaitUntilManifestState("is not crashing", m1.ManifestName(), func(st store.ManifestState) bool {
		return st.DCRuntimeState().Status == dockercompose.StatusUp
	})
}

func TestDockerComposeBuildCompletedSetsStatusToUpIfSuccessful(t *testing.T) {
	f := newTestFixture(t)
	m1, _ := f.setupDCFixture()

	expected := container.ID("aaaaaa")
	f.b.nextDockerComposeContainerID = expected
	f.loadAndStart()

	f.waitForCompletedBuildCount(2)

	f.withManifestState(m1.ManifestName(), func(st store.ManifestState) {
		state, ok := st.RuntimeState.(dockercompose.State)
		if !ok {
			t.Fatal("expected RuntimeState to be docker compose, but it wasn't")
		}
		assert.Equal(t, expected, state.ContainerID)
		assert.Equal(t, dockercompose.StatusUp, state.Status)
	})
}

func TestEmptyTiltfile(t *testing.T) {
	f := newTestFixture(t)
	f.WriteFile("Tiltfile", "")
	go f.upper.Start(f.ctx, []string{}, model.TiltBuild{}, false, f.JoinPath("Tiltfile"), true, model.SailModeDisabled, analytics.OptIn, token.Token("unit test token"), "nonexistent.example.com")
	f.WaitUntil("build is set", func(st store.EngineState) bool {
		return !st.TiltfileState.LastBuild().Empty()
	})
	f.withState(func(st store.EngineState) {
		assert.Contains(t, st.TiltfileState.LastBuild().Error.Error(), "No resources found. Check out ")
		assertContainsOnce(t, st.TiltfileState.CombinedLog.String(), "No resources found. Check out ")
		assertContainsOnce(t, st.TiltfileState.LastBuild().Log.String(), "No resources found. Check out ")
	})
}

func TestWatchManifestsWithCommonAncestor(t *testing.T) {
	f := newTestFixture(t)
	m1, m2 := NewManifestsWithCommonAncestor(f)
	f.Start([]model.Manifest{m1, m2}, true)

	f.waitForCompletedBuildCount(2)

	call := f.nextCall("m1 build1")
	assert.Equal(t, m1.K8sTarget(), call.k8s())

	call = f.nextCall("m2 build1")
	assert.Equal(t, m2.K8sTarget(), call.k8s())

	f.WriteFile("common/a.txt", "hello world")
	f.fsWatcher.events <- watch.NewFileEvent(f.JoinPath("common/a.txt"))

	f.waitForCompletedBuildCount(4)

	// Make sure that both builds are triggered, and that they
	// are triggered in a particular order.
	call = f.nextCall("m1 build2")
	assert.Equal(t, m1.K8sTarget(), call.k8s())

	call = f.nextCall("m2 build2")
	assert.Equal(t, m2.K8sTarget(), call.k8s())

}

func TestConfigChangeThatChangesManifestIsIncludedInManifestsChangedFile(t *testing.T) {
	f := newTestFixture(t)
	defer f.TearDown()

	tiltfile := `
docker_build('gcr.io/windmill-public-containers/servantes/snack', '.')
k8s_yaml('snack.yaml')`
	f.WriteFile("Tiltfile", tiltfile)
	f.WriteFile("Dockerfile", `FROM iron/go:dev`)
	f.WriteFile("snack.yaml", testyaml.Deployment("snack", "gcr.io/windmill-public-containers/servantes/snack:old"))

	f.loadAndStart()

	f.waitForCompletedBuildCount(1)

	f.WriteFile("snack.yaml", testyaml.Deployment("snack", "gcr.io/windmill-public-containers/servantes/snack:new"))
	f.fsWatcher.events <- watch.NewFileEvent(f.JoinPath("snack.yaml"))

	f.WaitUntilManifestState("done", "snack", func(ms store.ManifestState) bool {
		return sliceutils.StringSliceEquals(ms.LastBuild().Edits, []string{f.JoinPath("snack.yaml")})
	})

	f.WriteFile("Dockerfile", `FROM iron/go:foobar`)
	f.fsWatcher.events <- watch.NewFileEvent(f.JoinPath("Dockerfile"))

	f.WaitUntilManifestState("done", "snack", func(ms store.ManifestState) bool {
		return sliceutils.StringSliceEquals(ms.LastBuild().Edits, []string{f.JoinPath("Dockerfile")})
	})
}

func TestTiltVersionCheck(t *testing.T) {
	f := newTestFixture(t)
	defer f.TearDown()

	versions := []model.TiltBuild{
		{
			Version: "v1000.10.1",
			Date:    "2019-03-11",
		},
		{
			Version: "v1000.10.2",
			Date:    "2019-03-13",
		},
	}

	f.ghc.LatestReleaseErr = nil
	f.ghc.LatestReleaseRet = versions[0]
	f.tiltVersionCheckDelay = time.Millisecond

	manifest := f.newManifest("foobar")
	f.Start([]model.Manifest{manifest}, true)

	f.WaitUntil("latest version is updated the first time", func(state store.EngineState) bool {
		return state.LatestTiltBuild == versions[0]
	})

	f.ghc.LatestReleaseRet = versions[1]
	f.WaitUntil("latest version is updated the second time", func(state store.EngineState) bool {
		return state.LatestTiltBuild == versions[1]
	})
}

func TestSetAnalyticsOpt(t *testing.T) {
	f := newTestFixture(t)
	defer f.TearDown()

	opt := func(ia InitAction) InitAction {
		ia.AnalyticsOpt = analytics.OptIn
		return ia
	}

	f.Start([]model.Manifest{}, true, opt)
	f.store.Dispatch(store.AnalyticsOptAction{Opt: analytics.OptOut})
	f.WaitUntil("opted out", func(state store.EngineState) bool {
		return state.AnalyticsOpt == analytics.OptOut
	})

	// if we don't wait for 1 here, it's possible the state flips to out and back to in before the subscriber sees it,
	// and we end up with no events
	f.opter.waitUntilCount(t, 1)

	f.store.Dispatch(store.AnalyticsOptAction{Opt: analytics.OptIn})
	f.WaitUntil("opted in", func(state store.EngineState) bool {
		return state.AnalyticsOpt == analytics.OptIn
	})

	f.opter.waitUntilCount(t, 2)

	err := f.Stop()
	if !assert.NoError(t, err) {
		return
	}
	assert.Equal(t, []analytics.Opt{analytics.OptOut, analytics.OptIn}, f.opter.Calls())
}

func TestFeatureFlagsStoredOnState(t *testing.T) {
	f := newTestFixture(t)

	f.Start([]model.Manifest{}, true)

	f.store.Dispatch(ConfigsReloadedAction{Features: map[string]bool{"foo": true}})

	f.WaitUntil("feature is enabled", func(state store.EngineState) bool {
		return state.Features["foo"] == true
	})

	f.store.Dispatch(ConfigsReloadedAction{Features: map[string]bool{"foo": false}})

	f.WaitUntil("feature is disabled", func(state store.EngineState) bool {
		return state.Features["foo"] == false
	})
}

func TestTeamNameStoredOnState(t *testing.T) {
	f := newTestFixture(t)

	f.Start([]model.Manifest{}, true)

	f.store.Dispatch(ConfigsReloadedAction{TeamName: "sharks"})

	f.WaitUntil("teamName is set to sharks", func(state store.EngineState) bool {
		return state.TeamName == "sharks"
	})

	f.store.Dispatch(ConfigsReloadedAction{TeamName: "jets"})

	f.WaitUntil("teamName is set to jets", func(state store.EngineState) bool {
		return state.TeamName == "jets"
	})
}

func TestBuildLogAction(t *testing.T) {
	f := newTestFixture(t)
	defer f.TearDown()
	f.bc.DisableForTesting()

	manifest := f.newManifest("alert-injester")
	f.Start([]model.Manifest{manifest}, true)

	f.store.Dispatch(BuildStartedAction{
		ManifestName: manifest.Name,
		StartTime:    time.Now(),
	})

	f.store.Dispatch(BuildLogAction{
		LogEvent: store.NewLogEvent(manifest.Name, []byte(`a
bc
def
ghij`)),
	})

	f.WaitUntilManifestState("log appears", manifest.Name, func(ms store.ManifestState) bool {
		return ms.CurrentBuild.Log.Len() > 0
	})

	f.withState(func(s store.EngineState) {
		assert.Contains(t, s.Log.String(), `alert-injes…┊ a
alert-injes…┊ bc
alert-injes…┊ def
alert-injes…┊ ghij`)
	})

	err := f.Stop()
	assert.Nil(t, err)
}

func TestTiltfileChangedFilesOnlyLoggedAfterFirstBuild(t *testing.T) {
	f := newTestFixture(t)
	defer f.TearDown()

	f.WriteFile("Tiltfile", `
docker_build('gcr.io/windmill-public-containers/servantes/snack', './src', dockerfile='Dockerfile')
k8s_yaml('snack.yaml')`)
	f.WriteFile("Dockerfile", `FROM iron/go:dev1`)
	f.WriteFile("snack.yaml", simpleYAML)
	f.WriteFile("src/main.go", "hello")

	f.loadAndStart()

	f.WaitUntil("Tiltfile loaded", func(state store.EngineState) bool {
		return len(state.TiltfileState.BuildHistory) == 1
	})

	// we shouldn't log changes for first build
	f.withState(func(state store.EngineState) {
		require.NotContains(t, state.Log.String(), "changed: [")
	})

	f.WriteFile("Tiltfile", `
docker_build('gcr.io/windmill-public-containers/servantes/snack', './src', dockerfile='Dockerfile', ignore='foo')
k8s_yaml('snack.yaml')`)
	f.fsWatcher.events <- watch.NewFileEvent(f.JoinPath("Tiltfile"))

	f.WaitUntil("Tiltfile reloaded", func(state store.EngineState) bool {
		return len(state.TiltfileState.BuildHistory) == 2
	})

	f.withState(func(state store.EngineState) {
		expectedMessage := fmt.Sprintf("1 changed: [%s]", f.JoinPath("Tiltfile"))
		require.Contains(t, state.Log.String(), expectedMessage)
	})
}

func TestDeployUIDsInEngineState(t *testing.T) {
	f := newTestFixture(t)
	defer f.TearDown()

	uid := types.UID("fake-uid")
	f.b.nextDeployedUID = uid

	manifest := f.newManifest("fe")
	f.Start([]model.Manifest{manifest}, true)

	_ = f.nextCall()
	f.WaitUntilManifestState("UID in ManifestState", "fe", func(state store.ManifestState) bool {
		return state.K8sRuntimeState().DeployedUIDSet.Contains(uid)
	})

	err := f.Stop()
	assert.NoError(t, err)
	f.assertAllBuildsConsumed()
}

type fakeTimerMaker struct {
	restTimerLock *sync.Mutex
	maxTimerLock  *sync.Mutex
	t             *testing.T
}

func (f fakeTimerMaker) maker() timerMaker {
	return func(d time.Duration) <-chan time.Time {
		var lock *sync.Mutex
		// we have separate locks for the separate uses of timer so that tests can control the timers independently
		switch d {
		case watchBufferMinRestDuration:
			lock = f.restTimerLock
		case watchBufferMaxDuration:
			lock = f.maxTimerLock
		default:
			// if you hit this, someone (you!?) might have added a new timer with a new duration, and you probably
			// want to add a case above
			f.t.Error("makeTimer called on unsupported duration")
		}
		ret := make(chan time.Time, 1)
		go func() {
			lock.Lock()
			ret <- time.Unix(0, 0)
			lock.Unlock()
			close(ret)
		}()
		return ret
	}
}

func makeFakeTimerMaker(t *testing.T) fakeTimerMaker {
	restTimerLock := new(sync.Mutex)
	maxTimerLock := new(sync.Mutex)

	return fakeTimerMaker{restTimerLock, maxTimerLock, t}
}

type testOpter struct {
	calls []analytics.Opt
	mu    sync.Mutex
}

func (to *testOpter) SetOpt(opt analytics.Opt) error {
	to.mu.Lock()
	defer to.mu.Unlock()
	to.calls = append(to.calls, opt)
	return nil
}

func (to *testOpter) Calls() []analytics.Opt {
	to.mu.Lock()
	defer to.mu.Unlock()
	return append([]analytics.Opt{}, to.calls...)
}

func (to *testOpter) waitUntilCount(t *testing.T, expectedCount int) {
	timeout := time.After(time.Second)
	for {
		select {
		case <-time.After(5 * time.Millisecond):
			actualCount := len(to.Calls())
			if actualCount == expectedCount {
				return
			}
		case <-timeout:
			actualCount := len(to.Calls())
			t.Errorf("waiting for opt setting count to be %d. opt setting count is currently %d", expectedCount, actualCount)
			t.FailNow()
		}
	}
}

type testFixture struct {
	*tempdir.TempDirFixture
	ctx                   context.Context
	cancel                func()
	upper                 Upper
	b                     *fakeBuildAndDeployer
	fsWatcher             *fakeMultiWatcher
	timerMaker            *fakeTimerMaker
	docker                *docker.FakeClient
	kClient               *k8s.FakeK8sClient
	hud                   *hud.FakeHud
	upperInitResult       chan error
	log                   *bufsync.ThreadSafeBuffer
	store                 *store.Store
	bc                    *BuildController
	fwm                   *WatchManager
	cc                    *ConfigsController
	dcc                   *dockercompose.FakeDCClient
	tfl                   tiltfile.TiltfileLoader
	ghc                   *github.FakeClient
	opter                 *testOpter
	tiltVersionCheckDelay time.Duration

	// old value of k8sEventsFeatureFlag env var, for teardown
	// if nil, no reset needed.
	// TODO(maia): rm when we unflag this
	oldK8sEventsFeatureFlagVal *string

	onchangeCh chan bool
}

func newTestFixture(t *testing.T) *testFixture {
	f := tempdir.NewTempDirFixture(t)

	log := bufsync.NewThreadSafeBuffer()
	to := &testOpter{}
	ctx, _, ta := testutils.ForkedCtxAndAnalyticsWithOpterForTest(log, to)
	ctx, cancel := context.WithCancel(ctx)

	watcher := newFakeMultiWatcher()
	b := newFakeBuildAndDeployer(t)

	timerMaker := makeFakeTimerMaker(t)

	dockerClient := docker.NewFakeClient()
	reaper := build.NewImageReaper(dockerClient)

	kCli := k8s.NewFakeK8sClient()
	of := k8s.ProvideOwnerFetcher(kCli)
	pw := NewPodWatcher(kCli, of)
	sw := NewServiceWatcher(kCli, of, "")

	fakeHud := hud.NewFakeHud()

	fSub := fixtureSub{ch: make(chan bool, 1000)}
	st := store.NewStore(UpperReducer, store.LogActionsFlag(false))
	st.AddSubscriber(ctx, fSub)

	plm := NewPodLogManager(kCli)
	bc := NewBuildController(b)

	err := os.Mkdir(f.JoinPath(".git"), os.FileMode(0777))
	if err != nil {
		t.Fatal(err)
	}

	fwm := NewWatchManager(watcher.newSub, timerMaker.maker())
	pfc := NewPortForwardController(kCli)
	ic := NewImageController(reaper)
	tas := NewTiltAnalyticsSubscriber(ta)
	ar := ProvideAnalyticsReporter(ta, st)

	fakeDcc := dockercompose.NewFakeDockerComposeClient(t, ctx)

	tfl := tiltfile.ProvideTiltfileLoader(ta, kCli, fakeDcc, "fake-context", k8s.EnvDockerDesktop, feature.MainDefaults)
	cc := NewConfigsController(tfl, dockerClient)
	dcw := NewDockerComposeEventWatcher(fakeDcc)
	dclm := NewDockerComposeLogManager(fakeDcc)
	pm := NewProfilerManager()
	sCli := synclet.NewTestSyncletClient(dockerClient)
	sGRPCCli, err := synclet.FakeGRPCWrapper(ctx, sCli)
	assert.NoError(t, err)
	sm := containerupdate.NewSyncletManagerForTests(kCli, sGRPCCli, sCli)
	hudsc := server.ProvideHeadsUpServerController(0, &server.HeadsUpServer{}, assets.NewFakeServer(), model.WebURL{}, false)
	ghc := &github.FakeClient{}
	sc := &client.FakeSailClient{}
	ewm := NewEventWatchManager(kCli, clockwork.NewRealClock())
	tcum := cloud.NewUsernameManager(httptest.NewFakeClient())

	ret := &testFixture{
		TempDirFixture:        f,
		ctx:                   ctx,
		cancel:                cancel,
		b:                     b,
		fsWatcher:             watcher,
		timerMaker:            &timerMaker,
		docker:                dockerClient,
		kClient:               kCli,
		hud:                   fakeHud,
		log:                   log,
		store:                 st,
		bc:                    bc,
		onchangeCh:            fSub.ch,
		fwm:                   fwm,
		cc:                    cc,
		dcc:                   fakeDcc,
		tfl:                   tfl,
		ghc:                   ghc,
		opter:                 to,
		tiltVersionCheckDelay: versionCheckInterval,
	}

	tiltVersionCheckTimerMaker := func(d time.Duration) <-chan time.Time {
		return time.After(ret.tiltVersionCheckDelay)
	}
	tvc := NewTiltVersionChecker(func() github.Client { return ghc }, tiltVersionCheckTimerMaker)

<<<<<<< HEAD
	subs := ProvideSubscribers(fakeHud, pw, sw, plm, pfc, fwm, bc, ic, cc, dcw, dclm, pm, sm, ar, hudsc, sc, tvc, tas, ewm)
	ret.upper = NewUpper(ctx, st, subs)
=======
	subs := ProvideSubscribers(fakeHud, pw, sw, plm, pfc, fwm, bc, ic, cc, dcw, dclm, pm, sm, ar, hudsc, sc, tvc, tas, ewm, tcum)
	ret.upper = NewUpper(ctx, st, subs, token.Token("unit test token"))
>>>>>>> 3096425a

	go func() {
		fakeHud.Run(ctx, ret.upper.Dispatch, hud.DefaultRefreshInterval)
	}()

	return ret
}

// starts the upper with the given manifests, bypassing normal tiltfile loading
func (f *testFixture) Start(manifests []model.Manifest, watchFiles bool, initOptions ...initOption) {
	f.startWithInitManifests(nil, manifests, watchFiles, initOptions...)
}

// starts the upper with the given manifests, bypassing normal tiltfile loading
// Empty `initManifests` will run start ALL manifests
func (f *testFixture) startWithInitManifests(initManifests []model.ManifestName, manifests []model.Manifest, watchFiles bool, initOptions ...initOption) {
	f.setManifests(manifests)

	ia := InitAction{
		WatchFiles:   watchFiles,
		TiltfilePath: f.JoinPath("Tiltfile"),
	}
	for _, o := range initOptions {
		ia = o(ia)
	}
	f.Init(ia)
}

func (f *testFixture) setManifests(manifests []model.Manifest) {
	tfl := tiltfile.NewFakeTiltfileLoader()
	tfl.Result.Manifests = manifests
	f.tfl = tfl
	f.cc.tfl = tfl
}

type initOption func(ia InitAction) InitAction

func (f *testFixture) Init(action InitAction) {
	watchFiles := action.WatchFiles
	f.upperInitResult = make(chan error, 10)

	go func() {
		err := f.upper.Init(f.ctx, action)
		if err != nil && err != context.Canceled {
			// Print this out here in case the test never completes
			log.Printf("upper exited: %v\n", err)
			f.cancel()
		}
		select {
		case f.upperInitResult <- err:
		default:
			fmt.Println("writing to upperInitResult would block!")
			panic(err)
		}
	}()

	f.WaitUntil("tiltfile build finishes", func(st store.EngineState) bool {
		return !st.TiltfileState.LastBuild().Empty()
	})

	state := f.store.LockMutableStateForTesting()
	expectedWatchCount := len(watchableTargetsForManifests(state.Manifests()))
	if len(state.ConfigFiles) > 0 {
		// watchmanager also creates a watcher for config files
		expectedWatchCount++
	}
	f.store.UnlockMutableState()

	f.PollUntil("watches set up", func() bool {
		f.fwm.mu.Lock()
		defer f.fwm.mu.Unlock()
		return !watchFiles || len(f.fwm.targetWatches) == expectedWatchCount
	})
}

func (f *testFixture) Stop() error {
	f.cancel()
	err := <-f.upperInitResult
	if err == context.Canceled {
		return nil
	} else {
		return err
	}
}

func (f *testFixture) WaitForExit() error {
	select {
	case <-time.After(time.Second):
		f.T().Fatalf("Timed out waiting for upper to exit")
		return nil
	case err := <-f.upperInitResult:
		return err
	}
}

func (f *testFixture) SetNextBuildFailure(err error) {
	// Don't set the nextBuildFailure flag when a completed build needs to be processed
	// by the state machine.
	f.WaitUntil("build complete processed", func(state store.EngineState) bool {
		return state.CurrentlyBuilding == ""
	})
	_ = f.store.RLockState()
	f.b.nextBuildFailure = err
	f.store.RUnlockState()
}

// Wait until the given view test passes.
func (f *testFixture) WaitUntilHUD(msg string, isDone func(view.View) bool) {
	f.hud.WaitUntil(f.T(), f.ctx, msg, isDone)
}

func (f *testFixture) WaitUntilHUDResource(msg string, name model.ManifestName, isDone func(view.Resource) bool) {
	f.hud.WaitUntilResource(f.T(), f.ctx, msg, name, isDone)
}

// Wait until the given engine state test passes.
func (f *testFixture) WaitUntil(msg string, isDone func(store.EngineState) bool) {
	ctx, cancel := context.WithTimeout(f.ctx, time.Second)
	defer cancel()

	for {
		state := f.upper.store.RLockState()
		done := isDone(state)
		f.upper.store.RUnlockState()
		if done {
			return
		}

		select {
		case <-ctx.Done():
			f.T().Fatalf("Timed out waiting for: %s", msg)
		case <-f.onchangeCh:
		}
	}
}

func (f *testFixture) withState(tf func(store.EngineState)) {
	state := f.upper.store.RLockState()
	defer f.upper.store.RUnlockState()
	tf(state)
}

func (f *testFixture) withManifestTarget(name model.ManifestName, tf func(ms store.ManifestTarget)) {
	f.withState(func(es store.EngineState) {
		mt, ok := es.ManifestTargets[name]
		if !ok {
			f.T().Fatalf("no manifest state for name %s", name)
		}
		tf(*mt)
	})
}

func (f *testFixture) withManifestState(name model.ManifestName, tf func(ms store.ManifestState)) {
	f.withManifestTarget(name, func(mt store.ManifestTarget) {
		tf(*mt.State)
	})
}

// Poll until the given state passes. This should be used for checking things outside
// the state loop. Don't use this to check state inside the state loop.
func (f *testFixture) PollUntil(msg string, isDone func() bool) {
	ctx, cancel := context.WithTimeout(f.ctx, time.Second)
	defer cancel()

	ticker := time.NewTicker(10 * time.Millisecond)
	for {
		done := isDone()
		if done {
			return
		}

		select {
		case <-ctx.Done():
			f.T().Fatalf("Timed out waiting for: %s", msg)
		case <-ticker.C:
		}
	}
}

func (f *testFixture) WaitUntilManifest(msg string, name model.ManifestName, isDone func(store.ManifestTarget) bool) {
	f.WaitUntil(msg, func(es store.EngineState) bool {
		mt, ok := es.ManifestTargets[model.ManifestName(name)]
		if !ok {
			return false
		}
		return isDone(*mt)
	})
}

func (f *testFixture) WaitUntilManifestState(msg string, name model.ManifestName, isDone func(store.ManifestState) bool) {
	f.WaitUntilManifest(msg, name, func(mt store.ManifestTarget) bool {
		return isDone(*(mt.State))
	})
}

func (f *testFixture) nextCallComplete(msgAndArgs ...interface{}) buildAndDeployCall {
	call := f.nextCall(msgAndArgs...)
	f.waitForCompletedBuildCount(call.count)
	return call
}

func (f *testFixture) nextCall(msgAndArgs ...interface{}) buildAndDeployCall {
	msg := "timed out waiting for BuildAndDeployCall"
	if len(msgAndArgs) > 0 {
		msg = fmt.Sprintf("timed out waiting for BuildAndDeployCall: %s", msgAndArgs...)
	}

	for {
		select {
		case call := <-f.b.calls:
			return call
		case <-time.After(200 * time.Millisecond):
			f.T().Fatal(msg)
		}
	}
}

func (f *testFixture) assertNoCall(msgAndArgs ...interface{}) {
	msg := "expected there to be no BuildAndDeployCalls, but found one"
	if len(msgAndArgs) > 0 {
		msg = fmt.Sprintf("expected there to be no BuildAndDeployCalls, but found one: %s", msgAndArgs...)
	}
	for {
		select {
		case <-f.b.calls:
			f.T().Fatal(msg)
		case <-time.After(200 * time.Millisecond):
			return
		}
	}
}

func (f *testFixture) lastDeployedUID(manifestName model.ManifestName) types.UID {
	var manifest model.Manifest
	f.withManifestTarget(manifestName, func(mt store.ManifestTarget) {
		manifest = mt.Manifest
	})
	uids := f.b.resultsByID[manifest.K8sTarget().ID()].DeployedUIDs
	if len(uids) > 0 {
		return uids[0]
	}
	return ""
}

func (f *testFixture) startPod(pod *v1.Pod, manifestName model.ManifestName) {
	f.upper.store.Dispatch(NewPodChangeAction(pod, manifestName, f.lastDeployedUID(manifestName)))

	f.WaitUntilManifestState("pod appears", manifestName, func(ms store.ManifestState) bool {
		return ms.MostRecentPod().PodID == k8s.PodID(pod.Name)
	})
}

func (f *testFixture) podLog(pod *v1.Pod, manifestName model.ManifestName, s string) {
	f.upper.store.Dispatch(PodLogAction{
		PodID:    k8s.PodID(pod.Name),
		LogEvent: store.NewLogEvent(manifestName, []byte(s+"\n")),
	})

	f.WaitUntilManifestState("pod log seen", manifestName, func(ms store.ManifestState) bool {
		return strings.Contains(ms.MostRecentPod().CurrentLog.String(), s)
	})
}

func (f *testFixture) restartPod(pb podbuilder.PodBuilder) podbuilder.PodBuilder {
	restartCount := pb.RestartCount() + 1
	pb = pb.WithRestartCount(restartCount)

	pod := pb.Build()
	mn := pb.ManifestName()
	f.upper.store.Dispatch(NewPodChangeAction(pod, mn, f.lastDeployedUID(mn)))

	f.WaitUntilManifestState("pod restart seen", "foobar", func(ms store.ManifestState) bool {
		return ms.MostRecentPod().AllContainerRestarts() == int(restartCount)
	})
	return pb
}

func (f *testFixture) notifyAndWaitForPodStatus(pod *v1.Pod, mn model.ManifestName, pred func(pod store.Pod) bool) {
	f.upper.store.Dispatch(NewPodChangeAction(pod, mn, f.lastDeployedUID(mn)))

	f.WaitUntilManifestState("pod status change seen", mn, func(state store.ManifestState) bool {
		return pred(state.MostRecentPod())
	})
}

func (f *testFixture) waitForCompletedBuildCount(count int) {
	f.WaitUntil(fmt.Sprintf("%d builds done", count), func(state store.EngineState) bool {
		return state.CompletedBuildCount == count
	})
}

func (f *testFixture) LogLines() []string {
	return strings.Split(f.log.String(), "\n")
}

func (f *testFixture) TearDown() {
	if f.T().Failed() {
		f.withState(func(es store.EngineState) {
			fmt.Println(es.Log.String())
		})
	}
	f.TempDirFixture.TearDown()
	f.kClient.TearDown()
	close(f.fsWatcher.events)
	close(f.fsWatcher.errors)
	f.cancel()
}

func (f *testFixture) podEvent(pod *v1.Pod, mn model.ManifestName) {
	f.store.Dispatch(NewPodChangeAction(pod, mn, f.lastDeployedUID(mn)))
}

func (f *testFixture) newManifest(name string) model.Manifest {
	iTarget := NewSanchoLiveUpdateImageTarget(f)
	return manifestbuilder.New(f, model.ManifestName(name)).
		WithK8sYAML(SanchoYAML).
		WithImageTarget(iTarget).
		Build()
}

func (f *testFixture) newFastBuildManifest(name string, syncs []model.Sync) model.Manifest {
	ref := container.MustParseNamed(name)
	refSel := container.NewRefSelector(ref)
	iTarget := model.NewImageTarget(refSel).
		WithBuildDetails(model.FastBuild{
			BaseDockerfile: `from golang:1.10`,
			Syncs:          syncs,
		})
	return manifestbuilder.New(f, model.ManifestName(name)).
		WithK8sYAML(SanchoYAML).
		WithImageTarget(iTarget).
		Build()
}

func (f *testFixture) newManifestWithRef(name string, ref reference.Named) model.Manifest {
	refSel := container.NewRefSelector(ref)

	iTarget := NewSanchoLiveUpdateImageTarget(f)
	iTarget.ConfigurationRef = refSel
	iTarget.DeploymentRef = ref

	return manifestbuilder.New(f, model.ManifestName(name)).
		WithK8sYAML(SanchoYAML).
		WithImageTarget(iTarget).
		Build()
}

func (f *testFixture) newDCManifest(name string, DCYAMLRaw string, dockerfileContents string) model.Manifest {
	f.WriteFile("docker-compose.yml", DCYAMLRaw)
	return model.Manifest{
		Name: model.ManifestName(name),
	}.WithDeployTarget(model.DockerComposeTarget{
		ConfigPaths: []string{f.JoinPath("docker-compose.yml")},
		YAMLRaw:     []byte(DCYAMLRaw),
		DfRaw:       []byte(dockerfileContents),
	})
}

func (f *testFixture) assertAllBuildsConsumed() {
	close(f.b.calls)

	for call := range f.b.calls {
		f.T().Fatalf("Build not consumed: %+v", call)
	}
}

func (f *testFixture) loadAndStart() {
	ia := InitAction{
		WatchFiles:   true,
		TiltfilePath: f.JoinPath("Tiltfile"),
	}
	f.Init(ia)
}

func (f *testFixture) WriteConfigFiles(args ...string) {
	if (len(args) % 2) != 0 {
		f.T().Fatalf("WriteConfigFiles needs an even number of arguments; got %d", len(args))
	}

	filenames := []string{}
	for i := 0; i < len(args); i += 2 {
		filename := f.JoinPath(args[i])
		contents := args[i+1]
		f.WriteFile(filename, contents)
		filenames = append(filenames, filename)

		// Fire an FS event thru the normal pipeline, so that manifests get marked dirty.
		f.fsWatcher.events <- watch.NewFileEvent(filename)
	}

	// The test harness was written for a time when most tests didn't
	// have a Tiltfile. So
	// 1) Tiltfile execution doesn't happen at test startup
	// 2) Because the Tiltfile isn't executed, ConfigFiles isn't populated
	// 3) Because ConfigFiles isn't populated, ConfigsTargetID watches aren't set up properly
	// So just fire a change action manually.
	f.store.Dispatch(newTargetFilesChangedAction(ConfigsTargetID, filenames...))
}

func (f *testFixture) setupDCFixture() (redis, server model.Manifest) {
	dcp := filepath.Join(originalWD, "testdata", "fixture_docker-config.yml")
	dcpc, err := ioutil.ReadFile(dcp)
	if err != nil {
		f.T().Fatal(err)
	}
	f.WriteFile("docker-compose.yml", string(dcpc))

	dfp := filepath.Join(originalWD, "testdata", "server.dockerfile")
	dfc, err := ioutil.ReadFile(dfp)
	if err != nil {
		f.T().Fatal(err)
	}
	f.WriteFile("Dockerfile", string(dfc))

	f.WriteFile("Tiltfile", `docker_compose('docker-compose.yml')`)

	var dcConfig tiltfile.DcConfig
	err = yaml.Unmarshal(dcpc, &dcConfig)
	if err != nil {
		f.T().Fatal(err)
	}

	svc := dcConfig.Services["server"]
	svc.Build.Context = f.Path()
	dcConfig.Services["server"] = svc

	y, err := yaml.Marshal(dcConfig)
	if err != nil {
		f.T().Fatal(err)
	}
	f.dcc.ConfigOutput = string(y)

	f.dcc.ServicesOutput = "redis\nserver\n"

	tlr, err := f.tfl.Load(f.ctx, f.JoinPath("Tiltfile"), nil)
	if err != nil {
		f.T().Fatal(err)
	}

	if len(tlr.Manifests) != 2 {
		f.T().Fatalf("Expected two manifests. Actual: %v", tlr.Manifests)
	}

	return tlr.Manifests[0], tlr.Manifests[1]
}

func (f *testFixture) setBuildLogOutput(id model.TargetID, output string) {
	f.b.buildLogOutput[id] = output
}

func (f *testFixture) setDCRunLogOutput(dc model.DockerComposeTarget, output <-chan string) {
	f.dcc.RunLogOutput[dc.Name] = output
}

func (f *testFixture) hudResource(name model.ManifestName) view.Resource {
	res, ok := f.hud.LastView.Resource(name)
	if !ok {
		f.T().Fatalf("Resource not found: %s", name)
	}
	return res
}

type fixtureSub struct {
	ch chan bool
}

func (s fixtureSub) OnChange(ctx context.Context, st store.RStore) {
	s.ch <- true
}

func dcContainerEvtForManifest(m model.Manifest, action dockercompose.Action) dockercompose.Event {
	return dockercompose.Event{
		Type:    dockercompose.TypeContainer,
		Action:  action,
		Service: m.ManifestName().String(),
	}
}

func deployResultSet(manifest model.Manifest, uid types.UID) store.BuildResultSet {
	resultSet := store.BuildResultSet{}
	for _, iTarget := range manifest.ImageTargets {
		ref, _ := reference.WithTag(iTarget.DeploymentRef, "deadbeef")
		resultSet[iTarget.ID()] = store.NewImageBuildResult(iTarget.ID(), ref)
	}
	ktID := manifest.K8sTarget().ID()
	resultSet[ktID] = store.NewK8sDeployResult(ktID, []types.UID{uid})
	return resultSet
}

func liveUpdateResultSet(manifest model.Manifest, id container.ID) store.BuildResultSet {
	resultSet := store.BuildResultSet{}
	for _, iTarget := range manifest.ImageTargets {
		resultSet[iTarget.ID()] = store.NewLiveUpdateBuildResult(iTarget.ID(), []container.ID{id})
	}
	return resultSet
}

func assertLineMatches(t *testing.T, lines []string, re *regexp.Regexp) {
	for _, line := range lines {
		if re.MatchString(line) {
			return
		}
	}
	t.Fatalf("Expected line to match: %s. Lines: %v", re.String(), lines)
}

func assertContainsOnce(t *testing.T, s string, val string) {
	assert.Contains(t, s, val)
	assert.Equal(t, 1, strings.Count(s, val), "Expected string to appear only once")
}

func entityWithUID(t *testing.T, yaml string, uid string) k8s.K8sEntity {
	return entityWithUIDAndMaybeManifestLabel(t, yaml, uid, true)
}

func entityWithUIDAndMaybeManifestLabel(t *testing.T, yaml string, uid string, withManifestLabel bool) k8s.K8sEntity {
	es, err := k8s.ParseYAMLFromString(yaml)
	if err != nil {
		t.Fatalf("error parsing yaml: %v", err)
	}

	if len(es) != 1 {
		t.Fatalf("expected exactly 1 k8s entity from yaml, got %d", len(es))
	}

	e := es[0]
	if withManifestLabel {
		e, err = k8s.InjectLabels(e, []model.LabelPair{{
			Key:   k8s.ManifestNameLabel,
			Value: e.Name(),
		}})
		if err != nil {
			t.Fatalf("error injecting manifest label: %v", err)
		}
	}

	k8s.SetUIDForTest(t, &e, uid)

	return e
}<|MERGE_RESOLUTION|>--- conflicted
+++ resolved
@@ -2820,13 +2820,8 @@
 	}
 	tvc := NewTiltVersionChecker(func() github.Client { return ghc }, tiltVersionCheckTimerMaker)
 
-<<<<<<< HEAD
-	subs := ProvideSubscribers(fakeHud, pw, sw, plm, pfc, fwm, bc, ic, cc, dcw, dclm, pm, sm, ar, hudsc, sc, tvc, tas, ewm)
+	subs := ProvideSubscribers(fakeHud, pw, sw, plm, pfc, fwm, bc, ic, cc, dcw, dclm, pm, sm, ar, hudsc, sc, tvc, tas, ewm, tcum)
 	ret.upper = NewUpper(ctx, st, subs)
-=======
-	subs := ProvideSubscribers(fakeHud, pw, sw, plm, pfc, fwm, bc, ic, cc, dcw, dclm, pm, sm, ar, hudsc, sc, tvc, tas, ewm, tcum)
-	ret.upper = NewUpper(ctx, st, subs, token.Token("unit test token"))
->>>>>>> 3096425a
 
 	go func() {
 		fakeHud.Run(ctx, ret.upper.Dispatch, hud.DefaultRefreshInterval)
