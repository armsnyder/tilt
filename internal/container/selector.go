package container

import (
	"github.com/docker/distribution/reference"
)

type MatchType int

const (
	matchName MatchType = iota
	matchExact
)

type RefSelector struct {
	ref       reference.Named
	matchType MatchType
}

func NameSelector(ref reference.Named) RefSelector {
	return NewRefSelector(reference.TrimNamed(ref))
}

func NewRefSelector(ref reference.Named) RefSelector {
	matchType := matchName
	_, hasTag := ref.(reference.NamedTagged)
	if hasTag {
		matchType = matchExact
	}
	return RefSelector{
		ref:       ref,
		matchType: matchType,
	}
}

func MustParseSelector(s string) RefSelector {
	return NewRefSelector(MustParseNamed(s))
}

func MustParseTaggedSelector(s string) RefSelector {
	return NewRefSelector(MustParseNamedTagged(s))
}

func (s RefSelector) RefsEqual(other RefSelector) bool {
	return s.ref.String() == other.ref.String()
}

func (s RefSelector) WithNameMatch() RefSelector {
	s.matchType = matchName
	return s
}

func (s RefSelector) WithExactMatch() RefSelector {
	s.matchType = matchExact
	return s
}

func (s RefSelector) Matches(toMatch reference.Named) bool {
	if s.ref == nil {
		return false
	}

	if s.matchType == matchName {
		return toMatch.Name() == s.ref.Name()
	}
	return toMatch.String() == s.ref.String()
}

func (s RefSelector) Empty() bool {
	return s.ref == nil
}

func (s RefSelector) RefName() string {
	return s.ref.Name()
}

<<<<<<< HEAD
func (s RefSelector) RefFamiliarName() string {
	return reference.FamiliarName(s.ref)
}

=======
// AsNamedOnly returns the Ref as a Named, REMOVING THE TAG if one exists
>>>>>>> 0bed0703
func (s RefSelector) AsNamedOnly() reference.Named {
	return reference.TrimNamed(s.ref)
}

func (s RefSelector) String() string {
	if s.ref == nil {
		return ""
	}
	return s.ref.String()
}<|MERGE_RESOLUTION|>--- conflicted
+++ resolved
@@ -73,14 +73,11 @@
 	return s.ref.Name()
 }
 
-<<<<<<< HEAD
 func (s RefSelector) RefFamiliarName() string {
 	return reference.FamiliarName(s.ref)
 }
 
-=======
 // AsNamedOnly returns the Ref as a Named, REMOVING THE TAG if one exists
->>>>>>> 0bed0703
 func (s RefSelector) AsNamedOnly() reference.Named {
 	return reference.TrimNamed(s.ref)
 }
