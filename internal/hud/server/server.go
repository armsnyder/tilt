--- conflicted
+++ resolved
@@ -275,15 +275,13 @@
 		return
 	}
 
-<<<<<<< HEAD
 	request, err := http.NewRequest(http.MethodPost, s.newSnapshotURL(), req.Body)
-=======
 	request, err := http.NewRequest(http.MethodPost, newSnapshotURL(), req.Body)
 	if err != nil {
 		http.Error(w, fmt.Sprintf("Error making request: %s", err.Error()), http.StatusInternalServerError)
 		return
 	}
->>>>>>> 4ea8ec21
+
 	response, err := s.httpCli.Do(request)
 	if err != nil {
 		log.Printf("Error creating snapshot: %v\n", err)
