package server

import (
	"encoding/json"
	"fmt"
	"io/ioutil"
	"log"
	"net/http"
	"time"

	"github.com/gorilla/mux"
	_ "github.com/gorilla/websocket"
	"github.com/windmilleng/wmclient/pkg/analytics"

	tiltanalytics "github.com/windmilleng/tilt/internal/analytics"
	"github.com/windmilleng/tilt/internal/cloud"
	"github.com/windmilleng/tilt/internal/hud/webview"
	"github.com/windmilleng/tilt/internal/sail/client"
	"github.com/windmilleng/tilt/internal/store"
	"github.com/windmilleng/tilt/pkg/assets"
	"github.com/windmilleng/tilt/pkg/logger"
	"github.com/windmilleng/tilt/pkg/model"
)

const httpTimeOut = 5 * time.Second
const TiltTokenCookieName = "Tilt-Token"

type analyticsPayload struct {
	Verb string            `json:"verb"`
	Name string            `json:"name"`
	Tags map[string]string `json:"tags"`
}

type analyticsOptPayload struct {
	Opt string `json:"opt"`
}

type triggerPayload struct {
	ManifestNames []string `json:"manifest_names"`
}

type HeadsUpServer struct {
	store             *store.Store
	router            *mux.Router
	a                 *tiltanalytics.TiltAnalytics
	sailCli           client.SailClient
	numWebsocketConns int32
	httpCli           httpClient
	cloudAddress      string
}

func ProvideHeadsUpServer(store *store.Store, assetServer assets.Server, analytics *tiltanalytics.TiltAnalytics, sailCli client.SailClient, httpClient httpClient, cloudAddress cloud.Address) *HeadsUpServer {
	r := mux.NewRouter().UseEncodedPath()
	s := &HeadsUpServer{
		store:        store,
		router:       r,
		a:            analytics,
		sailCli:      sailCli,
		httpCli:      httpClient,
		cloudAddress: string(cloudAddress),
	}

	r.HandleFunc("/api/view", s.ViewJSON)
	r.HandleFunc("/api/analytics", s.HandleAnalytics)
	r.HandleFunc("/api/analytics_opt", s.HandleAnalyticsOpt)
	r.HandleFunc("/api/sail", s.HandleSail)
	r.HandleFunc("/api/trigger", s.HandleTrigger)
	r.HandleFunc("/api/snapshot/new", s.HandleNewSnapshot).Methods("POST")
	// this endpoint is only used for testing snapshots in development
	r.HandleFunc("/api/snapshot/{snapshot_id}", s.SnapshotJSON)
	r.HandleFunc("/ws/view", s.ViewWebsocket)
	r.HandleFunc("/api/refresh_tilt_cloud_whoami", s.recheckTiltCloudUser)

	r.PathPrefix("/").Handler(s.cookieWrapper(assetServer))

	return s
}

type funcHandler struct {
	f func(w http.ResponseWriter, r *http.Request)
}

func (fh funcHandler) ServeHTTP(w http.ResponseWriter, r *http.Request) {
	fh.f(w, r)
}

func (s *HeadsUpServer) cookieWrapper(handler http.Handler) http.Handler {
	return funcHandler{f: func(w http.ResponseWriter, r *http.Request) {
		state := s.store.RLockState()
		http.SetCookie(w, &http.Cookie{Name: TiltTokenCookieName, Value: string(state.Token), Path: "/"})
		s.store.RUnlockState()
		handler.ServeHTTP(w, r)
	}}
}

func (s *HeadsUpServer) Router() http.Handler {
	return s.router
}

func (s *HeadsUpServer) ViewJSON(w http.ResponseWriter, req *http.Request) {
	state := s.store.RLockState()
	view := webview.StateToWebView(state)
	s.store.RUnlockState()

	w.Header().Set("Content-Type", "application/json")
	err := json.NewEncoder(w).Encode(view)
	if err != nil {
		http.Error(w, fmt.Sprintf("Error rendering view payload: %v", err), http.StatusInternalServerError)
	}
}

type snapshot struct {
	View webview.View
}

func (s *HeadsUpServer) SnapshotJSON(w http.ResponseWriter, req *http.Request) {
	state := s.store.RLockState()
	view := webview.StateToWebView(state)
	s.store.RUnlockState()

	w.Header().Set("Content-Type", "application/json")
	err := json.NewEncoder(w).Encode(snapshot{
		View: view,
	})
	if err != nil {
		http.Error(w, fmt.Sprintf("Error rendering view payload: %v", err), http.StatusInternalServerError)
	}
}

func (s *HeadsUpServer) HandleAnalyticsOpt(w http.ResponseWriter, req *http.Request) {
	if req.Method != http.MethodPost {
		http.Error(w, "must be POST request", http.StatusBadRequest)
		return
	}

	var payload analyticsOptPayload

	decoder := json.NewDecoder(req.Body)
	err := decoder.Decode(&payload)
	if err != nil {
		http.Error(w, fmt.Sprintf("error parsing JSON payload: %v", err), http.StatusBadRequest)
		return
	}

	opt, err := analytics.ParseOpt(payload.Opt)
	if err != nil {
		http.Error(w, fmt.Sprintf("error parsing opt '%s': %v", payload.Opt, err), http.StatusBadRequest)
	}

	// only logging on opt-in, because, well, opting out means the user just told us not to report data on them!
	if opt == analytics.OptIn {
		s.a.IncrIfUnopted("analytics.opt.in")
	}

	s.store.Dispatch(store.AnalyticsOptAction{Opt: opt})
}

func (s *HeadsUpServer) HandleAnalytics(w http.ResponseWriter, req *http.Request) {
	if req.Method != http.MethodPost {
		http.Error(w, "must be POST request", http.StatusBadRequest)
		return
	}

	var payloads []analyticsPayload

	decoder := json.NewDecoder(req.Body)
	err := decoder.Decode(&payloads)
	if err != nil {
		http.Error(w, fmt.Sprintf("error parsing JSON payload: %v", err), http.StatusBadRequest)
		return
	}

	for _, p := range payloads {
		if p.Verb != "incr" {
			http.Error(w, "error parsing payloads: only incr verbs are supported", http.StatusBadRequest)
			return
		}

		s.a.Incr(p.Name, p.Tags)
	}
}

func (s *HeadsUpServer) HandleSail(w http.ResponseWriter, req *http.Request) {
	if req.Method != http.MethodPost {
		http.Error(w, "must be POST request", http.StatusBadRequest)
		return
	}

	// Request context doesn't have logger, just slap one on for now.
	l := logger.NewFuncLogger(false, logger.DebugLvl, func(level logger.Level, b []byte) error {
		s.store.Dispatch(store.NewGlobalLogEvent(b))
		return nil
	})

	err := s.sailCli.Connect(logger.WithLogger(req.Context(), l), s.store)
	if err != nil {
		log.Printf("sailClient.NewRoom: %v", err)
		http.Error(w, fmt.Sprintf("error creating new Sail room: %v", err), http.StatusInternalServerError)
		return
	}

}

func (s *HeadsUpServer) HandleTrigger(w http.ResponseWriter, req *http.Request) {
	if req.Method != http.MethodPost {
		http.Error(w, "must be POST request", http.StatusBadRequest)
		return
	}

	var payload triggerPayload

	decoder := json.NewDecoder(req.Body)
	err := decoder.Decode(&payload)
	if err != nil {
		http.Error(w, fmt.Sprintf("error parsing JSON payload: %v", err), http.StatusBadRequest)
		return
	}

	if len(payload.ManifestNames) != 1 {
		http.Error(w, fmt.Sprintf("/api/trigger currently supports exactly one manifest name, got %d", len(payload.ManifestNames)), http.StatusBadRequest)
		return
	}

	err = MaybeSendToTriggerQueue(s.store, payload.ManifestNames[0])
	if err != nil {
		http.Error(w, err.Error(), http.StatusBadRequest)
		return
	}
}

func MaybeSendToTriggerQueue(st store.RStore, name string) error {
	mName := model.ManifestName(name)

	state := st.RLockState()
	m, ok := state.Manifest(mName)
	st.RUnlockState()

	if !ok {
		return fmt.Errorf("no manifest found with name '%s'", mName)
	}

	if m.TriggerMode != model.TriggerModeManual {
		return fmt.Errorf("can only trigger updates for manifests of TriggerModeManual")
	}

	st.Dispatch(AppendToTriggerQueueAction{Name: mName})
	return nil
}

/* -- SNAPSHOT: SENDING SNAPSHOT TO SERVER -- */
type snapshotURLJson struct {
	Url string `json:"url"`
}
type SnapshotID string

type snapshotIDResponse struct {
	ID string
}

func (s *HeadsUpServer) templateSnapshotURL(id SnapshotID) string {
	u := cloud.URL(s.cloudAddress)
	u.Path = fmt.Sprintf("snapshot/%s", id)
	return u.String()
}

func (s *HeadsUpServer) newSnapshotURL() string {
	u := cloud.URL(s.cloudAddress)
	u.Path = "/api/snapshot/new"
	return u.String()
}

func (s *HeadsUpServer) HandleNewSnapshot(w http.ResponseWriter, req *http.Request) {
	st := s.store.RLockState()
	token := st.Token
	s.store.RUnlockState()

	request, err := http.NewRequest(http.MethodPost, s.newSnapshotURL(), req.Body)
	request, err := http.NewRequest(http.MethodPost, newSnapshotURL(), req.Body)
	if err != nil {
		http.Error(w, fmt.Sprintf("Error making request: %s", err.Error()), http.StatusInternalServerError)
		return
	}
<<<<<<< HEAD

=======
	request.Header.Set(cloud.TiltTokenHeaderName, token.String())
>>>>>>> 11cee0b4
	response, err := s.httpCli.Do(request)
	if err != nil {
		log.Printf("Error creating snapshot: %v\n", err)
		w.WriteHeader(http.StatusInternalServerError)
		_, err := w.Write([]byte(err.Error()))
		if err != nil {
			log.Printf("Error writing error to response: %v\n", err)
		}
		return
	}

	responseWithID, err := ioutil.ReadAll(response.Body)
	if err != nil {
		log.Printf("Error reading response when creating snapshot: %v\n", err)
		log.Printf("Error reading responseWithID: %v\n", err)
		w.WriteHeader(http.StatusInternalServerError)
		return
	}

	//unpack response with snapshot ID
	var resp snapshotIDResponse
	err = json.Unmarshal(responseWithID, &resp)
	if err != nil || resp.ID == "" {
		log.Printf("Error unpacking snapshot response JSON: %v\nJSON: %s\n", err, responseWithID)
		w.WriteHeader(http.StatusInternalServerError)
		return
	}

	//create URL with snapshot ID
	var ID SnapshotID
	ID = SnapshotID(resp.ID)
	responsePayload := snapshotURLJson{
		Url: s.templateSnapshotURL(ID),
	}

	//encode URL to JSON format
	urlJS, err := json.Marshal(responsePayload)
	if err != nil {
		log.Printf("Error to marshal url JSON response %v\n", err)
		w.WriteHeader(http.StatusInternalServerError)
		return
	}

	//write URL to header
	w.WriteHeader(response.StatusCode)
	_, err = w.Write(urlJS)
	if err != nil {
		log.Printf("Error writing URL response: %v\n", err)
		return
	}

}

// TODO - actually call this from webui
func (s *HeadsUpServer) recheckTiltCloudUser(w http.ResponseWriter, req *http.Request) {
	s.store.Dispatch(store.RecheckTiltCloudUserAction{})
}

type httpClient interface {
	Do(*http.Request) (*http.Response, error)
}

func ProvideHttpClient() httpClient {
	return http.DefaultClient
}<|MERGE_RESOLUTION|>--- conflicted
+++ resolved
@@ -280,11 +280,8 @@
 		http.Error(w, fmt.Sprintf("Error making request: %s", err.Error()), http.StatusInternalServerError)
 		return
 	}
-<<<<<<< HEAD
-
-=======
+
 	request.Header.Set(cloud.TiltTokenHeaderName, token.String())
->>>>>>> 11cee0b4
 	response, err := s.httpCli.Do(request)
 	if err != nil {
 		log.Printf("Error creating snapshot: %v\n", err)
